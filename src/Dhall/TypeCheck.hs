{-# LANGUAGE DeriveDataTypeable #-}
{-# LANGUAGE OverloadedStrings  #-}
{-# LANGUAGE RankNTypes         #-}
{-# LANGUAGE RecordWildCards    #-}
{-# OPTIONS_GHC -Wall #-}

-- | This module contains the logic for type checking Dhall code

module Dhall.TypeCheck (
    -- * Type-checking
      typeWith
    , typeOf
    , typeWithA
    , checkContext

    -- * Types
    , Typer
    , X(..)
    , TypeError(..)
    , DetailedTypeError(..)
    , TypeMessage(..)
    ) where

import Control.Exception (Exception)
import Data.Foldable (forM_, toList)
import Data.Monoid ((<>))
import Data.Sequence (Seq, ViewL(..))
import Data.Set (Set)
import Data.Text.Buildable (Buildable(..))
import Data.Text.Lazy (Text)
import Data.Text.Lazy.Builder (Builder)
import Data.Text.Prettyprint.Doc (Pretty(..))
import Data.Traversable (forM)
import Data.Typeable (Typeable)
import Dhall.Core (Const(..), Chunks(..), Expr(..), Var(..))
import Dhall.Context (Context)

<<<<<<< HEAD
import qualified Control.Monad.Trans.State.Strict          as State
import qualified Data.HashMap.Strict
=======
import qualified Data.Foldable
>>>>>>> 404c97d9
import qualified Data.HashMap.Strict.InsOrd
import qualified Data.Sequence
import qualified Data.Set
<<<<<<< HEAD
import qualified Data.Text.Lazy                            as Text
import qualified Data.Text.Lazy.Builder                    as Builder
import qualified Data.Text.Prettyprint.Doc                 as Pretty
import qualified Data.Text.Prettyprint.Doc.Render.Terminal as Pretty
import qualified Data.Vector
=======
import qualified Data.Text.Lazy                   as Text
import qualified Data.Text.Lazy.Builder           as Builder
>>>>>>> 404c97d9
import qualified Dhall.Context
import qualified Dhall.Core
import qualified Dhall.Diff
import qualified Dhall.Pretty

traverseWithIndex_ :: Applicative f => (Int -> a -> f b) -> Seq a -> f ()
traverseWithIndex_ k xs =
    Data.Foldable.sequenceA_ (Data.Sequence.mapWithIndex k xs)

axiom :: Const -> Either (TypeError s a) Const
axiom Type = return Kind
axiom Kind = Left (TypeError Dhall.Context.empty (Const Kind) Untyped)

rule :: Const -> Const -> Either () Const
rule Type Kind = Left ()
rule Type Type = return Type
rule Kind Kind = return Kind
rule Kind Type = return Type

judgmentallyEqual :: Eq a => Expr s a -> Expr t a -> Bool
judgmentallyEqual eL0 eR0 = alphaBetaNormalize eL0 == alphaBetaNormalize eR0
  where
    alphaBetaNormalize :: Expr s a -> Expr X a
    alphaBetaNormalize =
            Dhall.Core.alphaNormalize
        .   Dhall.Core.normalize

{-| Type-check an expression and return the expression's type if type-checking
    succeeds or an error if type-checking fails

    `typeWith` does not necessarily normalize the type since full normalization
    is not necessary for just type-checking.  If you actually care about the
    returned type then you may want to `Dhall.Core.normalize` it afterwards.
-}
typeWith :: Context (Expr s X) -> Expr s X -> Either (TypeError s X) (Expr s X)
typeWith ctx expr = do
    checkContext ctx
    typeWithA absurd ctx expr

{-| Function that converts the value inside an `Embed` constructor into a new
    expression
-}
type Typer a = forall s. a -> Expr s a

{-| Generalization of `typeWith` that allows type-checking the `Embed`
    constructor with custom logic
-}
typeWithA
    :: Eq a
    => Typer a
    -> Context (Expr s a)
    -> Expr s a
    -> Either (TypeError s a) (Expr s a)
typeWithA tpa = loop
  where
    loop _     (Const c         ) = do
        fmap Const (axiom c)
    loop ctx e@(Var (V x n)     ) = do
        case Dhall.Context.lookup x n ctx of
            Nothing -> Left (TypeError ctx e (UnboundVariable x))
            Just a  -> do
                _ <- loop ctx a
                return a
    loop ctx   (Lam x _A  b     ) = do
        _ <- loop ctx _A
        let ctx' = fmap (Dhall.Core.shift 1 (V x 0)) (Dhall.Context.insert x (Dhall.Core.normalize _A) ctx)
        _B <- loop ctx' b
        let p = Pi x _A _B
        _t <- loop ctx p
        return p
    loop ctx e@(Pi  x _A _B     ) = do
        tA <- fmap Dhall.Core.normalize (loop ctx _A)
        kA <- case tA of
            Const k -> return k
            _       -> Left (TypeError ctx e (InvalidInputType _A))

        _ <- loop ctx _A
        let ctx' = fmap (Dhall.Core.shift 1 (V x 0)) (Dhall.Context.insert x (Dhall.Core.normalize _A) ctx)
        tB <- fmap Dhall.Core.normalize (loop ctx' _B)
        kB <- case tB of
            Const k -> return k
            _       -> Left (TypeError ctx' e (InvalidOutputType _B))

        case rule kA kB of
            Left () -> Left (TypeError ctx e (NoDependentTypes _A _B))
            Right k -> Right (Const k)
    loop ctx e@(App f a         ) = do
        tf <- fmap Dhall.Core.normalize (loop ctx f)
        (x, _A, _B) <- case tf of
            Pi x _A _B -> return (x, _A, _B)
            _          -> Left (TypeError ctx e (NotAFunction f tf))
        _A' <- loop ctx a
        if judgmentallyEqual _A _A'
            then do
                let a'   = Dhall.Core.shift   1  (V x 0) a
                let _B'  = Dhall.Core.subst (V x 0) a' _B
                let _B'' = Dhall.Core.shift (-1) (V x 0) _B'
                return _B''
            else do
                let nf_A  = Dhall.Core.normalize _A
                let nf_A' = Dhall.Core.normalize _A'
                Left (TypeError ctx e (TypeMismatch f nf_A a nf_A'))
    loop ctx e@(Let x mA a0 b0) = do
        _A1 <- loop ctx a0
        case mA of
            Just _A0 -> do
                _ <- loop ctx _A0
                let nf_A0 = Dhall.Core.normalize _A0
                let nf_A1 = Dhall.Core.normalize _A1
                if judgmentallyEqual _A0 _A1
                    then return ()
                    else Left (TypeError ctx e (AnnotMismatch a0 nf_A0 nf_A1))
            Nothing -> return ()
        let a1 = Dhall.Core.normalize a0
        let a2 = Dhall.Core.shift 1 (V x 0) a1
        let b1 = Dhall.Core.subst (V x 0) a2 b0
        let b2 = Dhall.Core.shift (-1) (V x 0) b1
        loop ctx b2
    loop ctx e@(Annot x t       ) = do
        _ <- loop ctx t

        t' <- loop ctx x
        if judgmentallyEqual t t'
            then do
                return t
            else do
                let nf_t  = Dhall.Core.normalize t
                let nf_t' = Dhall.Core.normalize t'
                Left (TypeError ctx e (AnnotMismatch x nf_t nf_t'))
    loop _      Bool              = do
        return (Const Type)
    loop _     (BoolLit _       ) = do
        return Bool
    loop ctx e@(BoolAnd l r     ) = do
        tl <- fmap Dhall.Core.normalize (loop ctx l)
        case tl of
            Bool -> return ()
            _    -> Left (TypeError ctx e (CantAnd l tl))

        tr <- fmap Dhall.Core.normalize (loop ctx r)
        case tr of
            Bool -> return ()
            _    -> Left (TypeError ctx e (CantAnd r tr))

        return Bool
    loop ctx e@(BoolOr  l r     ) = do
        tl <- fmap Dhall.Core.normalize (loop ctx l)
        case tl of
            Bool -> return ()
            _    -> Left (TypeError ctx e (CantOr l tl))

        tr <- fmap Dhall.Core.normalize (loop ctx r)
        case tr of
            Bool -> return ()
            _    -> Left (TypeError ctx e (CantOr r tr))

        return Bool
    loop ctx e@(BoolEQ  l r     ) = do
        tl <- fmap Dhall.Core.normalize (loop ctx l)
        case tl of
            Bool -> return ()
            _    -> Left (TypeError ctx e (CantEQ l tl))

        tr <- fmap Dhall.Core.normalize (loop ctx r)
        case tr of
            Bool -> return ()
            _    -> Left (TypeError ctx e (CantEQ r tr))

        return Bool
    loop ctx e@(BoolNE  l r     ) = do
        tl <- fmap Dhall.Core.normalize (loop ctx l)
        case tl of
            Bool -> return ()
            _    -> Left (TypeError ctx e (CantNE l tl))

        tr <- fmap Dhall.Core.normalize (loop ctx r)
        case tr of
            Bool -> return ()
            _    -> Left (TypeError ctx e (CantNE r tr))

        return Bool
    loop ctx e@(BoolIf x y z    ) = do
        tx <- fmap Dhall.Core.normalize (loop ctx x)
        case tx of
            Bool -> return ()
            _    -> Left (TypeError ctx e (InvalidPredicate x tx))
        ty  <- fmap Dhall.Core.normalize (loop ctx y )
        tty <- fmap Dhall.Core.normalize (loop ctx ty)
        case tty of
            Const Type -> return ()
            _          -> Left (TypeError ctx e (IfBranchMustBeTerm True y ty tty))

        tz <- fmap Dhall.Core.normalize (loop ctx z)
        ttz <- fmap Dhall.Core.normalize (loop ctx tz)
        case ttz of
            Const Type -> return ()
            _          -> Left (TypeError ctx e (IfBranchMustBeTerm False z tz ttz))

        if judgmentallyEqual ty tz
            then return ()
            else Left (TypeError ctx e (IfBranchMismatch y z ty tz))
        return ty
    loop _      Natural           = do
        return (Const Type)
    loop _     (NaturalLit _    ) = do
        return Natural
    loop _      NaturalFold       = do
        return
            (Pi "_" Natural
                (Pi "natural" (Const Type)
                    (Pi "succ" (Pi "_" "natural" "natural")
                        (Pi "zero" "natural" "natural") ) ) )
    loop _      NaturalBuild      = do
        return
            (Pi "_"
                (Pi "natural" (Const Type)
                    (Pi "succ" (Pi "_" "natural" "natural")
                        (Pi "zero" "natural" "natural") ) )
                Natural )
    loop _      NaturalIsZero     = do
        return (Pi "_" Natural Bool)
    loop _      NaturalEven       = do
        return (Pi "_" Natural Bool)
    loop _      NaturalOdd        = do
        return (Pi "_" Natural Bool)
    loop _      NaturalToInteger  = do
        return (Pi "_" Natural Integer)
    loop _      NaturalShow  = do
        return (Pi "_" Natural Text)
    loop ctx e@(NaturalPlus  l r) = do
        tl <- fmap Dhall.Core.normalize (loop ctx l)
        case tl of
            Natural -> return ()
            _       -> Left (TypeError ctx e (CantAdd l tl))

        tr <- fmap Dhall.Core.normalize (loop ctx r)
        case tr of
            Natural -> return ()
            _       -> Left (TypeError ctx e (CantAdd r tr))
        return Natural
    loop ctx e@(NaturalTimes l r) = do
        tl <- fmap Dhall.Core.normalize (loop ctx l)
        case tl of
            Natural -> return ()
            _       -> Left (TypeError ctx e (CantMultiply l tl))

        tr <- fmap Dhall.Core.normalize (loop ctx r)
        case tr of
            Natural -> return ()
            _       -> Left (TypeError ctx e (CantMultiply r tr))
        return Natural
    loop _      Integer           = do
        return (Const Type)
    loop _     (IntegerLit _    ) = do
        return Integer
    loop _      IntegerShow  = do
        return (Pi "_" Integer Text)
    loop _      Double            = do
        return (Const Type)
    loop _     (DoubleLit _     ) = do
        return Double
    loop _     DoubleShow         = do
        return (Pi "_" Double Text)
    loop _      Text              = do
        return (Const Type)
    loop ctx e@(TextLit (Chunks xys _)) = do
        let process (_, y) = do
                ty <- fmap Dhall.Core.normalize (loop ctx y)
                case ty of
                    Text -> return ()
                    _    -> Left (TypeError ctx e (CantInterpolate y ty))
        mapM_ process xys
        return Text
    loop ctx e@(TextAppend l r  ) = do
        tl <- fmap Dhall.Core.normalize (loop ctx l)
        case tl of
            Text -> return ()
            _    -> Left (TypeError ctx e (CantTextAppend l tl))

        tr <- fmap Dhall.Core.normalize (loop ctx r)
        case tr of
            Text -> return ()
            _    -> Left (TypeError ctx e (CantTextAppend r tr))
        return Text
    loop _      List              = do
        return (Pi "_" (Const Type) (Const Type))
    loop ctx e@(ListLit  Nothing  xs) = do
        case Data.Sequence.viewl xs of
            x0 :< _ -> do
                t <- loop ctx x0
                s <- fmap Dhall.Core.normalize (loop ctx t)
                case s of
                    Const Type -> return ()
                    _ -> Left (TypeError ctx e (InvalidListType t))
                flip traverseWithIndex_ xs (\i x -> do
                    t' <- loop ctx x
                    if judgmentallyEqual t t'
                        then return ()
                        else do
                            let nf_t  = Dhall.Core.normalize t
                            let nf_t' = Dhall.Core.normalize t'
                            let err   = MismatchedListElements i nf_t x nf_t'
                            Left (TypeError ctx x err) )
                return (App List t)
            _ -> Left (TypeError ctx e MissingListType)
    loop ctx e@(ListLit (Just t ) xs) = do
        s <- fmap Dhall.Core.normalize (loop ctx t)
        case s of
            Const Type -> return ()
            _ -> Left (TypeError ctx e (InvalidListType t))
        flip traverseWithIndex_ xs (\i x -> do
            t' <- loop ctx x
            if judgmentallyEqual t t'
                then return ()
                else do
                    let nf_t  = Dhall.Core.normalize t
                    let nf_t' = Dhall.Core.normalize t'
                    Left (TypeError ctx x (InvalidListElement i nf_t x nf_t')) )
        return (App List t)
    loop ctx e@(ListAppend l r  ) = do
        tl <- fmap Dhall.Core.normalize (loop ctx l)
        el <- case tl of
            App List el -> return el
            _           -> Left (TypeError ctx e (CantListAppend l tl))

        tr <- fmap Dhall.Core.normalize (loop ctx r)
        er <- case tr of
            App List er -> return er
            _           -> Left (TypeError ctx e (CantListAppend r tr))

        if judgmentallyEqual el er
            then return (App List el)
            else Left (TypeError ctx e (ListAppendMismatch el er))
    loop _      ListBuild         = do
        return
            (Pi "a" (Const Type)
                (Pi "_"
                    (Pi "list" (Const Type)
                        (Pi "cons" (Pi "_" "a" (Pi "_" "list" "list"))
                            (Pi "nil" "list" "list") ) )
                    (App List "a") ) )
    loop _      ListFold          = do
        return
            (Pi "a" (Const Type)
                (Pi "_" (App List "a")
                    (Pi "list" (Const Type)
                        (Pi "cons" (Pi "_" "a" (Pi "_" "list" "list"))
                            (Pi "nil" "list" "list")) ) ) )
    loop _      ListLength        = do
        return (Pi "a" (Const Type) (Pi "_" (App List "a") Natural))
    loop _      ListHead          = do
        return (Pi "a" (Const Type) (Pi "_" (App List "a") (App Optional "a")))
    loop _      ListLast          = do
        return (Pi "a" (Const Type) (Pi "_" (App List "a") (App Optional "a")))
    loop _      ListIndexed       = do
        let kts = [("index", Natural), ("value", "a")]
        return
            (Pi "a" (Const Type)
                (Pi "_" (App List "a")
                    (App List (Record (Data.HashMap.Strict.InsOrd.fromList kts))) ) )
    loop _      ListReverse       = do
        return (Pi "a" (Const Type) (Pi "_" (App List "a") (App List "a")))
    loop _      Optional          = do
        return (Pi "_" (Const Type) (Const Type))
    loop ctx e@(OptionalLit t xs) = do
        s <- fmap Dhall.Core.normalize (loop ctx t)
        case s of
            Const Type -> return ()
            _ -> Left (TypeError ctx e (InvalidOptionalType t))
        forM_ xs (\x -> do
            t' <- loop ctx x
            if judgmentallyEqual t t'
                then return ()
                else do
                    let nf_t  = Dhall.Core.normalize t
                    let nf_t' = Dhall.Core.normalize t'
                    Left (TypeError ctx e (InvalidOptionalElement nf_t x nf_t')) )
        return (App Optional t)
    loop _      OptionalFold      = do
        return
            (Pi "a" (Const Type)
                (Pi "_" (App Optional "a")
                    (Pi "optional" (Const Type)
                        (Pi "just" (Pi "_" "a" "optional")
                            (Pi "nothing" "optional" "optional") ) ) ) )
    loop _      OptionalBuild     = do
        return
            (Pi "a" (Const Type)
                (Pi "_" f (App Optional "a") ) )
        where f = Pi "optional" (Const Type)
                      (Pi "just" (Pi "_" "a" "optional")
                          (Pi "nothing" "optional" "optional") )
    loop ctx e@(Record    kts   ) = do
        let process (k, t) = do
                s <- fmap Dhall.Core.normalize (loop ctx t)
                case s of
                    Const Type -> return ()
                    Const Kind -> return ()
                    _          -> Left (TypeError ctx e (InvalidFieldType k t))
        mapM_ process (Data.HashMap.Strict.InsOrd.toList kts)
        return (Const Type)
    loop ctx e@(RecordLit kvs   ) = do
        let process k v = do
                t <- loop ctx v
                s <- fmap Dhall.Core.normalize (loop ctx t)
                case s of
                    Const Type -> return ()
                    Const Kind -> return ()
                    _          -> Left (TypeError ctx e (InvalidField k v))
                return t
        kts <- Data.HashMap.Strict.InsOrd.traverseWithKey process kvs
        return (Record kts)
    loop ctx e@(Union     kts   ) = do
        let process (k, t) = do
                s <- fmap Dhall.Core.normalize (loop ctx t)
                case s of
                    Const Type -> return ()
                    Const Kind -> return ()
                    _          -> Left (TypeError ctx e (InvalidAlternativeType k t))
        mapM_ process (Data.HashMap.Strict.InsOrd.toList kts)
        return (Const Type)
    loop ctx e@(UnionLit k v kts) = do
        case Data.HashMap.Strict.InsOrd.lookup k kts of
            Just _  -> Left (TypeError ctx e (DuplicateAlternative k))
            Nothing -> return ()
        t <- loop ctx v
        let union = Union (Data.HashMap.Strict.InsOrd.insert k (Dhall.Core.normalize t) kts)
        _ <- loop ctx union
        return union
    loop ctx e@(Combine kvsX kvsY) = do
        tKvsX <- fmap Dhall.Core.normalize (loop ctx kvsX)
        ktsX  <- case tKvsX of
            Record kts -> return kts
            _          -> Left (TypeError ctx e (MustCombineARecord '∧' kvsX tKvsX))

        tKvsY <- fmap Dhall.Core.normalize (loop ctx kvsY)
        ktsY  <- case tKvsY of
            Record kts -> return kts
            _          -> Left (TypeError ctx e (MustCombineARecord '∧' kvsY tKvsY))

        let combineTypes ktsL ktsR = do
                let ksL =
                        Data.Set.fromList (Data.HashMap.Strict.InsOrd.keys ktsL)
                let ksR =
                        Data.Set.fromList (Data.HashMap.Strict.InsOrd.keys ktsR)
                let ks = Data.Set.union ksL ksR
                kts <- forM (toList ks) (\k -> do
                    case (Data.HashMap.Strict.InsOrd.lookup k ktsL, Data.HashMap.Strict.InsOrd.lookup k ktsR) of
                        (Just (Record ktsL'), Just (Record ktsR')) -> do
                            t <- combineTypes ktsL' ktsR'
                            return (k, t)
                        (Nothing, Just t) -> do
                            return (k, t)
                        (Just t, Nothing) -> do
                            return (k, t)
                        _ -> do
                            Left (TypeError ctx e (FieldCollision k)) )
                return (Record (Data.HashMap.Strict.InsOrd.fromList kts))

        combineTypes ktsX ktsY
    loop ctx e@(Prefer kvsX kvsY) = do
        tKvsX <- fmap Dhall.Core.normalize (loop ctx kvsX)
        ktsX  <- case tKvsX of
            Record kts -> return kts
            _          -> Left (TypeError ctx e (MustCombineARecord '⫽' kvsX tKvsX))

        tKvsY <- fmap Dhall.Core.normalize (loop ctx kvsY)
        ktsY  <- case tKvsY of
            Record kts -> return kts
            _          -> Left (TypeError ctx e (MustCombineARecord '⫽' kvsY tKvsY))
        return (Record (Data.HashMap.Strict.InsOrd.union ktsY ktsX))
    loop ctx e@(Merge kvsX kvsY (Just t)) = do
        _ <- loop ctx t

        tKvsX <- fmap Dhall.Core.normalize (loop ctx kvsX)
        ktsX  <- case tKvsX of
            Record kts -> return kts
            _          -> Left (TypeError ctx e (MustMergeARecord kvsX tKvsX))
        let ksX = Data.Set.fromList (Data.HashMap.Strict.InsOrd.keys ktsX)

        tKvsY <- fmap Dhall.Core.normalize (loop ctx kvsY)
        ktsY  <- case tKvsY of
            Union kts -> return kts
            _         -> Left (TypeError ctx e (MustMergeUnion kvsY tKvsY))
        let ksY = Data.Set.fromList (Data.HashMap.Strict.InsOrd.keys ktsY)

        let diffX = Data.Set.difference ksX ksY
        let diffY = Data.Set.difference ksY ksX

        if Data.Set.null diffX
            then return ()
            else Left (TypeError ctx e (UnusedHandler diffX))

        let process (kY, tY) = do
                case Data.HashMap.Strict.InsOrd.lookup kY ktsX of
                    Nothing  -> Left (TypeError ctx e (MissingHandler diffY))
                    Just tX  ->
                        case tX of
                            Pi _ tY' t' -> do
                                if judgmentallyEqual tY tY'
                                    then return ()
                                    else Left (TypeError ctx e (HandlerInputTypeMismatch kY tY tY'))
                                if judgmentallyEqual t t'
                                    then return ()
                                    else Left (TypeError ctx e (InvalidHandlerOutputType kY t t'))
                            _ -> Left (TypeError ctx e (HandlerNotAFunction kY tX))
        mapM_ process (Data.HashMap.Strict.InsOrd.toList ktsY)
        return t
    loop ctx e@(Merge kvsX kvsY Nothing) = do
        tKvsX <- fmap Dhall.Core.normalize (loop ctx kvsX)
        ktsX  <- case tKvsX of
            Record kts -> return kts
            _          -> Left (TypeError ctx e (MustMergeARecord kvsX tKvsX))
        let ksX = Data.Set.fromList (Data.HashMap.Strict.InsOrd.keys ktsX)

        tKvsY <- fmap Dhall.Core.normalize (loop ctx kvsY)
        ktsY  <- case tKvsY of
            Union kts -> return kts
            _         -> Left (TypeError ctx e (MustMergeUnion kvsY tKvsY))
        let ksY = Data.Set.fromList (Data.HashMap.Strict.InsOrd.keys ktsY)

        let diffX = Data.Set.difference ksX ksY
        let diffY = Data.Set.difference ksY ksX

        if Data.Set.null diffX
            then return ()
            else Left (TypeError ctx e (UnusedHandler diffX))

        (kX, t) <- case Data.HashMap.Strict.InsOrd.toList ktsX of
            []               -> Left (TypeError ctx e MissingMergeType)
            (kX, Pi _ _ t):_ -> return (kX, t)
            (kX, tX      ):_ -> Left (TypeError ctx e (HandlerNotAFunction kX tX))
        let process (kY, tY) = do
                case Data.HashMap.Strict.InsOrd.lookup kY ktsX of
                    Nothing  -> Left (TypeError ctx e (MissingHandler diffY))
                    Just tX  ->
                        case tX of
                            Pi _ tY' t' -> do
                                if judgmentallyEqual tY tY'
                                    then return ()
                                    else Left (TypeError ctx e (HandlerInputTypeMismatch kY tY tY'))
                                if judgmentallyEqual t t'
                                    then return ()
                                    else Left (TypeError ctx e (HandlerOutputTypeMismatch kX t kY t'))
                            _ -> Left (TypeError ctx e (HandlerNotAFunction kY tX))
        mapM_ process (Data.HashMap.Strict.InsOrd.toList ktsY)
        return t
    loop ctx e@(Constructors t  ) = do
        _ <- loop ctx t

        kts <- case Dhall.Core.normalize t of
            Union kts -> return kts
            t'        -> Left (TypeError ctx e (ConstructorsRequiresAUnionType t t'))

        let adapt k t_ = Pi k t_ (Union kts)

        return (Record (Data.HashMap.Strict.InsOrd.mapWithKey adapt kts))
    loop ctx e@(Field r x       ) = do
        t <- fmap Dhall.Core.normalize (loop ctx r)
        case t of
            Record kts -> do
                _ <- loop ctx t

                case Data.HashMap.Strict.InsOrd.lookup x kts of
                    Just t' -> return t'
                    Nothing -> Left (TypeError ctx e (MissingField x t))
            _          -> Left (TypeError ctx e (NotARecord x r t))
    loop ctx   (Note s e'       ) = case loop ctx e' of
        Left (TypeError ctx' (Note s' e'') m) -> Left (TypeError ctx' (Note s' e'') m)
        Left (TypeError ctx'          e''  m) -> Left (TypeError ctx' (Note s  e'') m)
        Right r                               -> Right r
    loop _     (Embed p         ) = Right $ tpa p

{-| `typeOf` is the same as `typeWith` with an empty context, meaning that the
    expression must be closed (i.e. no free variables), otherwise type-checking
    will fail.
-}
typeOf :: Expr s X -> Either (TypeError s X) (Expr s X)
typeOf = typeWith Dhall.Context.empty

-- | Like `Data.Void.Void`, except with a shorter inferred type
newtype X = X { absurd :: forall a . a }

instance Show X where
    show = absurd

instance Eq X where
  _ == _ = True

instance Buildable X where
    build = absurd

instance Pretty X where
    pretty = absurd

-- | The specific type error
data TypeMessage s a
    = UnboundVariable Text
    | InvalidInputType (Expr s a)
    | InvalidOutputType (Expr s a)
    | NotAFunction (Expr s a) (Expr s a)
    | TypeMismatch (Expr s a) (Expr s a) (Expr s a) (Expr s a)
    | AnnotMismatch (Expr s a) (Expr s a) (Expr s a)
    | Untyped
    | MissingListType
    | MismatchedListElements Int (Expr s a) (Expr s a) (Expr s a)
    | InvalidListElement Int (Expr s a) (Expr s a) (Expr s a)
    | InvalidListType (Expr s a)
    | InvalidOptionalElement (Expr s a) (Expr s a) (Expr s a)
    | InvalidOptionalType (Expr s a)
    | InvalidPredicate (Expr s a) (Expr s a)
    | IfBranchMismatch (Expr s a) (Expr s a) (Expr s a) (Expr s a)
    | IfBranchMustBeTerm Bool (Expr s a) (Expr s a) (Expr s a)
    | InvalidField Text (Expr s a)
    | InvalidFieldType Text (Expr s a)
    | InvalidAlternative Text (Expr s a)
    | InvalidAlternativeType Text (Expr s a)
    | ListAppendMismatch (Expr s a) (Expr s a)
    | DuplicateAlternative Text
    | MustCombineARecord Char (Expr s a) (Expr s a)
    | FieldCollision Text
    | MustMergeARecord (Expr s a) (Expr s a)
    | MustMergeUnion (Expr s a) (Expr s a)
    | UnusedHandler (Set Text)
    | MissingHandler (Set Text)
    | HandlerInputTypeMismatch Text (Expr s a) (Expr s a)
    | HandlerOutputTypeMismatch Text (Expr s a) Text (Expr s a)
    | InvalidHandlerOutputType Text (Expr s a) (Expr s a)
    | MissingMergeType
    | HandlerNotAFunction Text (Expr s a)
    | ConstructorsRequiresAUnionType (Expr s a) (Expr s a)
    | NotARecord Text (Expr s a) (Expr s a)
    | MissingField Text (Expr s a)
    | CantAnd (Expr s a) (Expr s a)
    | CantOr (Expr s a) (Expr s a)
    | CantEQ (Expr s a) (Expr s a)
    | CantNE (Expr s a) (Expr s a)
    | CantInterpolate (Expr s a) (Expr s a)
    | CantTextAppend (Expr s a) (Expr s a)
    | CantListAppend (Expr s a) (Expr s a)
    | CantAdd (Expr s a) (Expr s a)
    | CantMultiply (Expr s a) (Expr s a)
    | NoDependentTypes (Expr s a) (Expr s a)
    deriving (Show)

shortTypeMessage
    :: (Buildable a, Eq a, Eq s, Pretty a)
    => TypeMessage s a -> Builder
shortTypeMessage msg =
    "\ESC[1;31mError\ESC[0m: " <> build short <> "\n"
  where
    ErrorMessages {..} = prettyTypeMessage msg

longTypeMessage
    :: (Buildable a, Eq a, Eq s, Pretty a)
    => TypeMessage s a -> Builder
longTypeMessage msg =
        "\ESC[1;31mError\ESC[0m: " <> build short <> "\n"
    <>  "\n"
    <>  long
  where
    ErrorMessages {..} = prettyTypeMessage msg

data ErrorMessages = ErrorMessages
    { short :: Builder
    -- ^ Default succinct 1-line explanation of what went wrong
    , long  :: Builder
    -- ^ Longer and more detailed explanation of the error
    }

_NOT :: Builder
_NOT = "\ESC[1mnot\ESC[0m"

prettyDiff :: (Eq a, Eq s, Pretty a) => Expr s a -> Expr s a -> Builder
prettyDiff exprL exprR = builder
  where
    doc = fmap Dhall.Pretty.annToAnsiStyle (Dhall.Diff.diff exprL exprR)

    opts = Pretty.LayoutOptions { Pretty.layoutPageWidth = Pretty.Unbounded }

    stream = Pretty.layoutPretty opts doc

    lazyText = Pretty.renderLazy stream

    builder = Builder.fromLazyText lazyText

prettyTypeMessage
    :: (Buildable a, Eq a, Eq s, Pretty a) => TypeMessage s a -> ErrorMessages
prettyTypeMessage (UnboundVariable _) = ErrorMessages {..}
  -- We do not need to print variable name here. For the discussion see:
  -- https://github.com/dhall-lang/dhall-haskell/pull/116
  where
    short = "Unbound variable"

    long =
        "Explanation: Expressions can only reference previously introduced (i.e. \"bound\")\n\
        \variables that are still \"in scope\"                                           \n\
        \                                                                                \n\
        \For example, the following valid expressions introduce a \"bound\" variable named\n\
        \❰x❱:                                                                            \n\
        \                                                                                \n\
        \                                                                                \n\
        \    ┌─────────────────┐                                                         \n\
        \    │ λ(x : Bool) → x │  Anonymous functions introduce \"bound\" variables      \n\
        \    └─────────────────┘                                                         \n\
        \        ⇧                                                                       \n\
        \        This is the bound variable                                              \n\
        \                                                                                \n\
        \                                                                                \n\
        \    ┌─────────────────┐                                                         \n\
        \    │ let x = 1 in x  │  ❰let❱ expressions introduce \"bound\" variables        \n\
        \    └─────────────────┘                                                         \n\
        \          ⇧                                                                     \n\
        \          This is the bound variable                                            \n\
        \                                                                                \n\
        \                                                                                \n\
        \However, the following expressions are not valid because they all reference a   \n\
        \variable that has not been introduced yet (i.e. an \"unbound\" variable):       \n\
        \                                                                                \n\
        \                                                                                \n\
        \    ┌─────────────────┐                                                         \n\
        \    │ λ(x : Bool) → y │  The variable ❰y❱ hasn't been introduced yet            \n\
        \    └─────────────────┘                                                         \n\
        \                    ⇧                                                           \n\
        \                    This is the unbound variable                                \n\
        \                                                                                \n\
        \                                                                                \n\
        \    ┌──────────────────────────┐                                                \n\
        \    │ (let x = True in x) && x │  ❰x❱ is undefined outside the parentheses      \n\
        \    └──────────────────────────┘                                                \n\
        \                             ⇧                                                  \n\
        \                             This is the unbound variable                       \n\
        \                                                                                \n\
        \                                                                                \n\
        \    ┌────────────────┐                                                          \n\
        \    │ let x = x in x │  The definition for ❰x❱ cannot reference itself          \n\
        \    └────────────────┘                                                          \n\
        \              ⇧                                                                 \n\
        \              This is the unbound variable                                      \n\
        \                                                                                \n\
        \                                                                                \n\
        \Some common reasons why you might get this error:                               \n\
        \                                                                                \n\
        \● You misspell a variable name, like this:                                      \n\
        \                                                                                \n\
        \                                                                                \n\
        \    ┌────────────────────────────────────────────────────┐                      \n\
        \    │ λ(empty : Bool) → if emty then \"Empty\" else \"Full\" │                  \n\
        \    └────────────────────────────────────────────────────┘                      \n\
        \                           ⇧                                                    \n\
        \                           Typo                                                 \n\
        \                                                                                \n\
        \                                                                                \n\
        \● You misspell a reserved identifier, like this:                                \n\
        \                                                                                \n\
        \                                                                                \n\
        \    ┌──────────────────────────┐                                                \n\
        \    │ foral (a : Type) → a → a │                                                \n\
        \    └──────────────────────────┘                                                \n\
        \      ⇧                                                                         \n\
        \      Typo                                                                      \n\
        \                                                                                \n\
        \                                                                                \n\
        \● You tried to define a recursive value, like this:                             \n\
        \                                                                                \n\
        \                                                                                \n\
        \    ┌─────────────────────┐                                                     \n\
        \    │ let x = x + +1 in x │                                                     \n\
        \    └─────────────────────┘                                                     \n\
        \              ⇧                                                                 \n\
        \              Recursive definitions are not allowed                             \n\
        \                                                                                \n\
        \                                                                                \n\
        \● You accidentally forgot a ❰λ❱ or ❰∀❱/❰forall❱                                 \n\
        \                                                                                \n\
        \                                                                                \n\
        \        Unbound variable                                                        \n\
        \        ⇩                                                                       \n\
        \    ┌─────────────────┐                                                         \n\
        \    │  (x : Bool) → x │                                                         \n\
        \    └─────────────────┘                                                         \n\
        \      ⇧                                                                         \n\
        \      A ❰λ❱ here would transform this into a valid anonymous function           \n\
        \                                                                                \n\
        \                                                                                \n\
        \        Unbound variable                                                        \n\
        \        ⇩                                                                       \n\
        \    ┌────────────────────┐                                                      \n\
        \    │  (x : Bool) → Bool │                                                      \n\
        \    └────────────────────┘                                                      \n\
        \      ⇧                                                                         \n\
        \      A ❰∀❱ or ❰forall❱ here would transform this into a valid function type    \n"

prettyTypeMessage (InvalidInputType expr) = ErrorMessages {..}
  where
    short = "Invalid function input"

    long =
        "Explanation: A function can accept an input \"term\" that has a given \"type\", like\n\
        \this:                                                                           \n\
        \                                                                                \n\
        \                                                                                \n\
        \        This is the input term that the function accepts                        \n\
        \        ⇩                                                                       \n\
        \    ┌───────────────────────┐                                                   \n\
        \    │ ∀(x : Natural) → Bool │  This is the type of a function that accepts an   \n\
        \    └───────────────────────┘  input term named ❰x❱ that has type ❰Natural❱     \n\
        \            ⇧                                                                   \n\
        \            This is the type of the input term                                  \n\
        \                                                                                \n\
        \                                                                                \n\
        \    ┌────────────────┐                                                          \n\
        \    │ Bool → Integer │  This is the type of a function that accepts an anonymous\n\
        \    └────────────────┘  input term that has type ❰Bool❱                         \n\
        \      ⇧                                                                         \n\
        \      This is the type of the input term                                        \n\
        \                                                                                \n\
        \                                                                                \n\
        \... or a function can accept an input \"type\" that has a given \"kind\", like this:\n\
        \                                                                                \n\
        \                                                                                \n\
        \        This is the input type that the function accepts                        \n\
        \        ⇩                                                                       \n\
        \    ┌────────────────────┐                                                      \n\
        \    │ ∀(a : Type) → Type │  This is the type of a function that accepts an input\n\
        \    └────────────────────┘  type named ❰a❱ that has kind ❰Type❱                 \n\
        \            ⇧                                                                   \n\
        \            This is the kind of the input type                                  \n\
        \                                                                                \n\
        \                                                                                \n\
        \    ┌──────────────────────┐                                                    \n\
        \    │ (Type → Type) → Type │  This is the type of a function that accepts an    \n\
        \    └──────────────────────┘  anonymous input type that has kind ❰Type → Type❱  \n\
        \       ⇧                                                                        \n\
        \       This is the kind of the input type                                       \n\
        \                                                                                \n\
        \                                                                                \n\
        \Other function inputs are " <> _NOT <> " valid, like this:                      \n\
        \                                                                                \n\
        \                                                                                \n\
        \    ┌──────────────┐                                                            \n\
        \    │ ∀(x : 1) → x │  ❰1❱ is a \"term\" and not a \"type\" nor a \"kind\" so ❰x❱\n\
        \    └──────────────┘  cannot have \"type\" ❰1❱ or \"kind\" ❰1❱                  \n\
        \            ⇧                                                                   \n\
        \            This is not a type or kind                                          \n\
        \                                                                                \n\
        \                                                                                \n\
        \    ┌──────────┐                                                                \n\
        \    │ True → x │  ❰True❱ is a \"term\" and not a \"type\" nor a \"kind\" so the \n\
        \    └──────────┘  anonymous input cannot have \"type\" ❰True❱ or \"kind\" ❰True❱\n\
        \      ⇧                                                                         \n\
        \      This is not a type or kind                                                \n\
        \                                                                                \n\
        \                                                                                \n\
        \You annotated a function input with the following expression:                   \n\
        \                                                                                \n\
        \↳ " <> txt <> "                                                                 \n\
        \                                                                                \n\
        \... which is neither a type nor a kind                                          \n"
      where
        txt  = build expr

prettyTypeMessage (InvalidOutputType expr) = ErrorMessages {..}
  where
    short = "Invalid function output"

    long =
        "Explanation: A function can return an output \"term\" that has a given \"type\",\n\
        \like this:                                                                      \n\
        \                                                                                \n\
        \                                                                                \n\
        \    ┌────────────────────┐                                                      \n\
        \    │ ∀(x : Text) → Bool │  This is the type of a function that returns an      \n\
        \    └────────────────────┘  output term that has type ❰Bool❱                    \n\
        \                    ⇧                                                           \n\
        \                    This is the type of the output term                         \n\
        \                                                                                \n\
        \                                                                                \n\
        \    ┌────────────────┐                                                          \n\
        \    │ Bool → Integer │  This is the type of a function that returns an output   \n\
        \    └────────────────┘  term that has type ❰Int❱                                \n\
        \             ⇧                                                                  \n\
        \             This is the type of the output term                                \n\
        \                                                                                \n\
        \                                                                                \n\
        \... or a function can return an output \"type\" that has a given \"kind\", like \n\
        \this:                                                                           \n\
        \                                                                                \n\
        \    ┌────────────────────┐                                                      \n\
        \    │ ∀(a : Type) → Type │  This is the type of a function that returns an      \n\
        \    └────────────────────┘  output type that has kind ❰Type❱                    \n\
        \                    ⇧                                                           \n\
        \                    This is the kind of the output type                         \n\
        \                                                                                \n\
        \                                                                                \n\
        \    ┌──────────────────────┐                                                    \n\
        \    │ (Type → Type) → Type │  This is the type of a function that returns an    \n\
        \    └──────────────────────┘  output type that has kind ❰Type❱                  \n\
        \                      ⇧                                                         \n\
        \                      This is the kind of the output type                       \n\
        \                                                                                \n\
        \                                                                                \n\
        \Other outputs are " <> _NOT <> " valid, like this:                              \n\
        \                                                                                \n\
        \                                                                                \n\
        \    ┌─────────────────┐                                                         \n\
        \    │ ∀(x : Bool) → x │  ❰x❱ is a \"term\" and not a \"type\" nor a \"kind\" so the\n\
        \    └─────────────────┘  output cannot have \"type\" ❰x❱ or \"kind\" ❰x❱        \n\
        \                    ⇧                                                           \n\
        \                    This is not a type or kind                                  \n\
        \                                                                                \n\
        \                                                                                \n\
        \    ┌─────────────┐                                                             \n\
        \    │ Text → True │  ❰True❱ is a \"term\" and not a \"type\" nor a \"kind\" so the\n\
        \    └─────────────┘  output cannot have \"type\" ❰True❱ or \"kind\" ❰True❱      \n\
        \             ⇧                                                                  \n\
        \             This is not a type or kind                                         \n\
        \                                                                                \n\
        \                                                                                \n\
        \Some common reasons why you might get this error:                               \n\
        \                                                                                \n\
        \● You use ❰∀❱ instead of ❰λ❱ by mistake, like this:                             \n\
        \                                                                                \n\
        \                                                                                \n\
        \    ┌────────────────┐                                                          \n\
        \    │ ∀(x: Bool) → x │                                                          \n\
        \    └────────────────┘                                                          \n\
        \      ⇧                                                                         \n\
        \      Using ❰λ❱ here instead of ❰∀❱ would transform this into a valid function  \n\
        \                                                                                \n\
        \                                                                                \n\
        \────────────────────────────────────────────────────────────────────────────────\n\
        \                                                                                \n\
        \You specified that your function outputs a:                                     \n\
        \                                                                                \n\
        \↳ " <> txt <> "                                                                 \n\
        \                                                                                \n\
        \... which is neither a type nor a kind:                                         \n"
      where
        txt = build expr

prettyTypeMessage (NotAFunction expr0 expr1) = ErrorMessages {..}
  where
    short = "Not a function"

    long =
        "Explanation: Expressions separated by whitespace denote function application,   \n\
        \like this:                                                                      \n\
        \                                                                                \n\
        \                                                                                \n\
        \    ┌─────┐                                                                     \n\
        \    │ f x │  This denotes the function ❰f❱ applied to an argument named ❰x❱     \n\
        \    └─────┘                                                                     \n\
        \                                                                                \n\
        \                                                                                \n\
        \A function is a term that has type ❰a → b❱ for some ❰a❱ or ❰b❱.  For example,   \n\
        \the following expressions are all functions because they have a function type:  \n\
        \                                                                                \n\
        \                                                                                \n\
        \                        The function's input type is ❰Bool❱                     \n\
        \                        ⇩                                                       \n\
        \    ┌───────────────────────────────┐                                           \n\
        \    │ λ(x : Bool) → x : Bool → Bool │  User-defined anonymous function          \n\
        \    └───────────────────────────────┘                                           \n\
        \                               ⇧                                                \n\
        \                               The function's output type is ❰Bool❱             \n\
        \                                                                                \n\
        \                                                                                \n\
        \                     The function's input type is ❰Natural❱                     \n\
        \                     ⇩                                                          \n\
        \    ┌───────────────────────────────┐                                           \n\
        \    │ Natural/even : Natural → Bool │  Built-in function                        \n\
        \    └───────────────────────────────┘                                           \n\
        \                               ⇧                                                \n\
        \                               The function's output type is ❰Bool❱             \n\
        \                                                                                \n\
        \                                                                                \n\
        \                        The function's input kind is ❰Type❱                     \n\
        \                        ⇩                                                       \n\
        \    ┌───────────────────────────────┐                                           \n\
        \    │ λ(a : Type) → a : Type → Type │  Type-level functions are still functions \n\
        \    └───────────────────────────────┘                                           \n\
        \                               ⇧                                                \n\
        \                               The function's output kind is ❰Type❱             \n\
        \                                                                                \n\
        \                                                                                \n\
        \             The function's input kind is ❰Type❱                                \n\
        \             ⇩                                                                  \n\
        \    ┌────────────────────┐                                                      \n\
        \    │ List : Type → Type │  Built-in type-level function                        \n\
        \    └────────────────────┘                                                      \n\
        \                    ⇧                                                           \n\
        \                    The function's output kind is ❰Type❱                        \n\
        \                                                                                \n\
        \                                                                                \n\
        \                        Function's input has kind ❰Type❱                        \n\
        \                        ⇩                                                       \n\
        \    ┌─────────────────────────────────────────────────┐                         \n\
        \    │ List/head : ∀(a : Type) → (List a → Optional a) │  A function can return  \n\
        \    └─────────────────────────────────────────────────┘  another function       \n\
        \                                ⇧                                               \n\
        \                                Function's output has type ❰List a → Optional a❱\n\
        \                                                                                \n\
        \                                                                                \n\
        \                       The function's input type is ❰List Text❱                 \n\
        \                       ⇩                                                        \n\
        \    ┌────────────────────────────────────────────┐                              \n\
        \    │ List/head Text : List Text → Optional Text │  A function applied to an    \n\
        \    └────────────────────────────────────────────┘  argument can be a function  \n\
        \                                   ⇧                                            \n\
        \                                   The function's output type is ❰Optional Text❱\n\
        \                                                                                \n\
        \                                                                                \n\
        \An expression is not a function if the expression's type is not of the form     \n\
        \❰a → b❱.  For example, these are " <> _NOT <> " functions:                      \n\
        \                                                                                \n\
        \                                                                                \n\
        \    ┌─────────────┐                                                             \n\
        \    │ 1 : Integer │  ❰1❱ is not a function because ❰Integer❱ is not the type of \n\
        \    └─────────────┘  a function                                                 \n\
        \                                                                                \n\
        \                                                                                \n\
        \    ┌────────────────────────┐                                                  \n\
        \    │ Natural/even +2 : Bool │  ❰Natural/even +2❱ is not a function because     \n\
        \    └────────────────────────┘  ❰Bool❱ is not the type of a function            \n\
        \                                                                                \n\
        \                                                                                \n\
        \    ┌──────────────────┐                                                        \n\
        \    │ List Text : Type │  ❰List Text❱ is not a function because ❰Type❱ is not   \n\
        \    └──────────────────┘  the type of a function                                \n\
        \                                                                                \n\
        \                                                                                \n\
        \Some common reasons why you might get this error:                               \n\
        \                                                                                \n\
        \● You tried to add two ❰Integer❱s without a space around the ❰+❱, like this:    \n\
        \                                                                                \n\
        \                                                                                \n\
        \    ┌─────┐                                                                     \n\
        \    │ 2+2 │                                                                     \n\
        \    └─────┘                                                                     \n\
        \                                                                                \n\
        \                                                                                \n\
        \  The above code is parsed as:                                                  \n\
        \                                                                                \n\
        \                                                                                \n\
        \    ┌────────┐                                                                  \n\
        \    │ 2 (+2) │                                                                  \n\
        \    └────────┘                                                                  \n\
        \      ⇧                                                                         \n\
        \      The compiler thinks that this ❰2❱ is a function whose argument is ❰+2❱    \n\
        \                                                                                \n\
        \                                                                                \n\
        \  This is because the ❰+❱ symbol has two meanings: you use ❰+❱ to add two       \n\
        \  numbers, but you also can prefix ❰Integer❱ literals with a ❰+❱ to turn them   \n\
        \  into ❰Natural❱ literals (like ❰+2❱)                                           \n\
        \                                                                                \n\
        \  To fix the code, you need to put spaces around the ❰+❱ and also prefix each   \n\
        \  ❰2❱ with a ❰+❱, like this:                                                    \n\
        \                                                                                \n\
        \                                                                                \n\
        \    ┌─────────┐                                                                 \n\
        \    │ +2 + +2 │                                                                 \n\
        \    └─────────┘                                                                 \n\
        \                                                                                \n\
        \                                                                                \n\
        \  You can only add ❰Natural❱ numbers, which is why you must also change each    \n\
        \  ❰2❱ to ❰+2❱                                                                   \n\
        \                                                                                \n\
        \────────────────────────────────────────────────────────────────────────────────\n\
        \                                                                                \n\
        \You tried to use the following expression as a function:                        \n\
        \                                                                                \n\
        \↳ " <> txt0 <> "                                                                \n\
        \                                                                                \n\
        \... but this expression's type is:                                              \n\
        \                                                                                \n\
        \↳ " <> txt1 <> "                                                                \n\
        \                                                                                \n\
        \... which is not a function type                                                \n"
      where
        txt0 = build expr0
        txt1 = build expr1

prettyTypeMessage (TypeMismatch expr0 expr1 expr2 expr3) = ErrorMessages {..}
  where
    short = "Wrong type of function argument"

    long =
        "Explanation: Every function declares what type or kind of argument to accept    \n\
        \                                                                                \n\
        \For example:                                                                    \n\
        \                                                                                \n\
        \                                                                                \n\
        \    ┌───────────────────────────────┐                                           \n\
        \    │ λ(x : Bool) → x : Bool → Bool │  This anonymous function only accepts     \n\
        \    └───────────────────────────────┘  arguments that have type ❰Bool❱          \n\
        \                        ⇧                                                       \n\
        \                        The function's input type                               \n\
        \                                                                                \n\
        \                                                                                \n\
        \    ┌───────────────────────────────┐                                           \n\
        \    │ Natural/even : Natural → Bool │  This built-in function only accepts      \n\
        \    └───────────────────────────────┘  arguments that have type ❰Natural❱       \n\
        \                     ⇧                                                          \n\
        \                     The function's input type                                  \n\
        \                                                                                \n\
        \                                                                                \n\
        \    ┌───────────────────────────────┐                                           \n\
        \    │ λ(a : Type) → a : Type → Type │  This anonymous function only accepts     \n\
        \    └───────────────────────────────┘  arguments that have kind ❰Type❱          \n\
        \                        ⇧                                                       \n\
        \                        The function's input kind                               \n\
        \                                                                                \n\
        \                                                                                \n\
        \    ┌────────────────────┐                                                      \n\
        \    │ List : Type → Type │  This built-in function only accepts arguments that  \n\
        \    └────────────────────┘  have kind ❰Type❱                                    \n\
        \             ⇧                                                                  \n\
        \             The function's input kind                                          \n\
        \                                                                                \n\
        \                                                                                \n\
        \For example, the following expressions are valid:                               \n\
        \                                                                                \n\
        \                                                                                \n\
        \    ┌────────────────────────┐                                                  \n\
        \    │ (λ(x : Bool) → x) True │  ❰True❱ has type ❰Bool❱, which matches the type  \n\
        \    └────────────────────────┘  of argument that the anonymous function accepts \n\
        \                                                                                \n\
        \                                                                                \n\
        \    ┌─────────────────┐                                                         \n\
        \    │ Natural/even +2 │  ❰+2❱ has type ❰Natural❱, which matches the type of     \n\
        \    └─────────────────┘  argument that the ❰Natural/even❱ function accepts,     \n\
        \                                                                                \n\
        \                                                                                \n\
        \    ┌────────────────────────┐                                                  \n\
        \    │ (λ(a : Type) → a) Bool │  ❰Bool❱ has kind ❰Type❱, which matches the kind  \n\
        \    └────────────────────────┘  of argument that the anonymous function accepts \n\
        \                                                                                \n\
        \                                                                                \n\
        \    ┌───────────┐                                                               \n\
        \    │ List Text │  ❰Text❱ has kind ❰Type❱, which matches the kind of argument   \n\
        \    └───────────┘  that that the ❰List❱ function accepts                        \n\
        \                                                                                \n\
        \                                                                                \n\
        \However, you can " <> _NOT <> " apply a function to the wrong type or kind of argument\n\
        \                                                                                \n\
        \For example, the following expressions are not valid:                           \n\
        \                                                                                \n\
        \                                                                                \n\
        \    ┌───────────────────────┐                                                   \n\
        \    │ (λ(x : Bool) → x) \"A\" │  ❰\"A\"❱ has type ❰Text❱, but the anonymous function\n\
        \    └───────────────────────┘  expects an argument that has type ❰Bool❱         \n\
        \                                                                                \n\
        \                                                                                \n\
        \    ┌──────────────────┐                                                        \n\
        \    │ Natural/even \"A\" │  ❰\"A\"❱ has type ❰Text❱, but the ❰Natural/even❱ function\n\
        \    └──────────────────┘  expects an argument that has type ❰Natural❱           \n\
        \                                                                                \n\
        \                                                                                \n\
        \    ┌────────────────────────┐                                                  \n\
        \    │ (λ(a : Type) → a) True │  ❰True❱ has type ❰Bool❱, but the anonymous       \n\
        \    └────────────────────────┘  function expects an argument of kind ❰Type❱     \n\
        \                                                                                \n\
        \                                                                                \n\
        \    ┌────────┐                                                                  \n\
        \    │ List 1 │  ❰1❱ has type ❰Integer❱, but the ❰List❱ function expects an      \n\
        \    └────────┘  argument that has kind ❰Type❱                                   \n\
        \                                                                                \n\
        \                                                                                \n\
        \Some common reasons why you might get this error:                               \n\
        \                                                                                \n\
        \● You omit a function argument by mistake:                                      \n\
        \                                                                                \n\
        \                                                                                \n\
        \    ┌───────────────────────┐                                                   \n\
        \    │ List/head   [1, 2, 3] │                                                   \n\
        \    └───────────────────────┘                                                   \n\
        \                ⇧                                                               \n\
        \                ❰List/head❱ is missing the first argument,                      \n\
        \                which should be: ❰Integer❱                                      \n\
        \                                                                                \n\
        \                                                                                \n\
        \● You supply an ❰Integer❱ literal to a function that expects a ❰Natural❱        \n\
        \                                                                                \n\
        \                                                                                \n\
        \    ┌────────────────┐                                                          \n\
        \    │ Natural/even 2 │                                                          \n\
        \    └────────────────┘                                                          \n\
        \                   ⇧                                                            \n\
        \                   This should be ❰+2❱                                          \n\
        \                                                                                \n\
        \                                                                                \n\
        \────────────────────────────────────────────────────────────────────────────────\n\
        \                                                                                \n\
        \You tried to invoke the following function:                                     \n\
        \                                                                                \n\
        \↳ " <> txt0 <> "                                                                \n\
        \                                                                                \n\
        \... which expects an argument of type or kind:                                  \n\
        \                                                                                \n\
        \↳ " <> txt1 <> "                                                                \n\
        \                                                                                \n\
        \... on the following argument:                                                  \n\
        \                                                                                \n\
        \↳ " <> txt2 <> "                                                                \n\
        \                                                                                \n\
        \... which has a different type or kind:                                         \n\
        \                                                                                \n\
        \↳ " <> txt3 <> "                                                                \n"
      where
        txt0 = build expr0
        txt1 = build expr1
        txt2 = build expr2
        txt3 = build expr3

prettyTypeMessage (AnnotMismatch expr0 expr1 expr2) = ErrorMessages {..}
  where
    short = "Expression doesn't match annotation\n"
        <>  "\n"
        <>  prettyDiff expr1 expr2
    long =
        "Explanation: You can annotate an expression with its type or kind using the     \n\
        \❰:❱ symbol, like this:                                                          \n\
        \                                                                                \n\
        \                                                                                \n\
        \    ┌───────┐                                                                   \n\
        \    │ x : t │  ❰x❱ is an expression and ❰t❱ is the annotated type or kind of ❰x❱\n\
        \    └───────┘                                                                   \n\
        \                                                                                \n\
        \The type checker verifies that the expression's type or kind matches the        \n\
        \provided annotation                                                             \n\
        \                                                                                \n\
        \For example, all of the following are valid annotations that the type checker   \n\
        \accepts:                                                                        \n\
        \                                                                                \n\
        \                                                                                \n\
        \    ┌─────────────┐                                                             \n\
        \    │ 1 : Integer │  ❰1❱ is an expression that has type ❰Integer❱, so the type  \n\
        \    └─────────────┘  checker accepts the annotation                             \n\
        \                                                                                \n\
        \                                                                                \n\
        \    ┌────────────────────────┐                                                  \n\
        \    │ Natural/even +2 : Bool │  ❰Natural/even +2❱ has type ❰Bool❱, so the type  \n\
        \    └────────────────────────┘  checker accepts the annotation                  \n\
        \                                                                                \n\
        \                                                                                \n\
        \    ┌────────────────────┐                                                      \n\
        \    │ List : Type → Type │  ❰List❱ is an expression that has kind ❰Type → Type❱,\n\
        \    └────────────────────┘  so the type checker accepts the annotation          \n\
        \                                                                                \n\
        \                                                                                \n\
        \    ┌──────────────────┐                                                        \n\
        \    │ List Text : Type │  ❰List Text❱ is an expression that has kind ❰Type❱, so \n\
        \    └──────────────────┘  the type checker accepts the annotation               \n\
        \                                                                                \n\
        \                                                                                \n\
        \However, the following annotations are " <> _NOT <> " valid and the type checker will\n\
        \reject them:                                                                    \n\
        \                                                                                \n\
        \                                                                                \n\
        \    ┌──────────┐                                                                \n\
        \    │ 1 : Text │  The type checker rejects this because ❰1❱ does not have type  \n\
        \    └──────────┘  ❰Text❱                                                        \n\
        \                                                                                \n\
        \                                                                                \n\
        \    ┌─────────────┐                                                             \n\
        \    │ List : Type │  ❰List❱ does not have kind ❰Type❱                           \n\
        \    └─────────────┘                                                             \n\
        \                                                                                \n\
        \                                                                                \n\
        \Some common reasons why you might get this error:                               \n\
        \                                                                                \n\
        \● The Haskell Dhall interpreter implicitly inserts a top-level annotation       \n\
        \  matching the expected type                                                    \n\
        \                                                                                \n\
        \  For example, if you run the following Haskell code:                           \n\
        \                                                                                \n\
        \                                                                                \n\
        \    ┌───────────────────────────────┐                                           \n\
        \    │ >>> input auto \"1\" :: IO Text │                                         \n\
        \    └───────────────────────────────┘                                           \n\
        \                                                                                \n\
        \                                                                                \n\
        \  ... then the interpreter will actually type check the following annotated     \n\
        \  expression:                                                                   \n\
        \                                                                                \n\
        \                                                                                \n\
        \    ┌──────────┐                                                                \n\
        \    │ 1 : Text │                                                                \n\
        \    └──────────┘                                                                \n\
        \                                                                                \n\
        \                                                                                \n\
        \  ... and then type-checking will fail                                          \n\
        \                                                                                \n\
        \────────────────────────────────────────────────────────────────────────────────\n\
        \                                                                                \n\
        \You or the interpreter annotated this expression:                               \n\
        \                                                                                \n\
        \↳ " <> txt0 <> "                                                                \n\
        \                                                                                \n\
        \... with this type or kind:                                                     \n\
        \                                                                                \n\
        \↳ " <> txt1 <> "                                                                \n\
        \                                                                                \n\
        \... but the inferred type or kind of the expression is actually:                \n\
        \                                                                                \n\
        \↳ " <> txt2 <> "                                                                \n"
      where
        txt0 = build expr0
        txt1 = build expr1
        txt2 = build expr2

prettyTypeMessage Untyped = ErrorMessages {..}
  where
    short = "❰Kind❱ has no type or kind"

    long =
        "Explanation: There are four levels of expressions that form a hierarchy:        \n\
        \                                                                                \n\
        \● terms                                                                         \n\
        \● types                                                                         \n\
        \● kinds                                                                         \n\
        \● sorts                                                                         \n\
        \                                                                                \n\
        \The following example illustrates this hierarchy:                               \n\
        \                                                                                \n\
        \    ┌────────────────────────────┐                                              \n\
        \    │ \"ABC\" : Text : Type : Kind │                                            \n\
        \    └────────────────────────────┘                                              \n\
        \       ⇧      ⇧      ⇧      ⇧                                                   \n\
        \       term   type   kind   sort                                                \n\
        \                                                                                \n\
        \There is nothing above ❰Kind❱ in this hierarchy, so if you try to type check any\n\
        \expression containing ❰Kind❱ anywhere in the expression then type checking fails\n\
        \                                                                                \n\
        \Some common reasons why you might get this error:                               \n\
        \                                                                                \n\
        \● You supplied a kind where a type was expected                                 \n\
        \                                                                                \n\
        \  For example, the following expression will fail to type check:                \n\
        \                                                                                \n\
        \    ┌────────────────┐                                                          \n\
        \    │ [] : List Type │                                                          \n\
        \    └────────────────┘                                                          \n\
        \                ⇧                                                               \n\
        \                ❰Type❱ is a kind, not a type                                    \n"

prettyTypeMessage (InvalidPredicate expr0 expr1) = ErrorMessages {..}
  where
    short = "Invalid predicate for ❰if❱"

    long =
        "Explanation: Every ❰if❱ expression begins with a predicate which must have type \n\
        \❰Bool❱                                                                          \n\
        \                                                                                \n\
        \For example, these are valid ❰if❱ expressions:                                  \n\
        \                                                                                \n\
        \                                                                                \n\
        \    ┌──────────────────────────────┐                                            \n\
        \    │ if True then \"Yes\" else \"No\" │                                        \n\
        \    └──────────────────────────────┘                                            \n\
        \         ⇧                                                                      \n\
        \         Predicate                                                              \n\
        \                                                                                \n\
        \                                                                                \n\
        \    ┌─────────────────────────────────────────┐                                 \n\
        \    │ λ(x : Bool) → if x then False else True │                                 \n\
        \    └─────────────────────────────────────────┘                                 \n\
        \                       ⇧                                                        \n\
        \                       Predicate                                                \n\
        \                                                                                \n\
        \                                                                                \n\
        \... but these are " <> _NOT <> " valid ❰if❱ expressions:                        \n\
        \                                                                                \n\
        \                                                                                \n\
        \    ┌───────────────────────────┐                                               \n\
        \    │ if 0 then \"Yes\" else \"No\" │  ❰0❱ does not have type ❰Bool❱            \n\
        \    └───────────────────────────┘                                               \n\
        \                                                                                \n\
        \                                                                                \n\
        \    ┌────────────────────────────┐                                              \n\
        \    │ if \"\" then False else True │  ❰\"\"❱ does not have type ❰Bool❱          \n\
        \    └────────────────────────────┘                                              \n\
        \                                                                                \n\
        \                                                                                \n\
        \Some common reasons why you might get this error:                               \n\
        \                                                                                \n\
        \● You might be used to other programming languages that accept predicates other \n\
        \  than ❰Bool❱                                                                   \n\
        \                                                                                \n\
        \  For example, some languages permit ❰0❱ or ❰\"\"❱ as valid predicates and treat\n\
        \  them as equivalent to ❰False❱.  However, the Dhall language does not permit   \n\
        \  this                                                                          \n\
        \                                                                                \n\
        \────────────────────────────────────────────────────────────────────────────────\n\
        \                                                                                \n\
        \Your ❰if❱ expression begins with the following predicate:                       \n\
        \                                                                                \n\
        \↳ " <> txt0 <> "                                                                \n\
        \                                                                                \n\
        \... that has type:                                                              \n\
        \                                                                                \n\
        \↳ " <> txt1 <> "                                                                \n\
        \                                                                                \n\
        \... but the predicate must instead have type ❰Bool❱                             \n"
      where
        txt0 = build expr0
        txt1 = build expr1

prettyTypeMessage (IfBranchMustBeTerm b expr0 expr1 expr2) =
    ErrorMessages {..}
  where
    short = "❰if❱ branch is not a term"

    long =
        "Explanation: Every ❰if❱ expression has a ❰then❱ and ❰else❱ branch, each of which\n\
        \is an expression:                                                               \n\
        \                                                                                \n\
        \                                                                                \n\
        \                   Expression for ❰then❱ branch                                 \n\
        \                   ⇩                                                            \n\
        \    ┌────────────────────────────────┐                                          \n\
        \    │ if True then \"Hello, world!\"   │                                        \n\
        \    │         else \"Goodbye, world!\" │                                        \n\
        \    └────────────────────────────────┘                                          \n\
        \                   ⇧                                                            \n\
        \                   Expression for ❰else❱ branch                                 \n\
        \                                                                                \n\
        \                                                                                \n\
        \These expressions must be a \"term\", where a \"term\" is defined as an expression\n\
        \that has a type thas has kind ❰Type❱                                            \n\
        \                                                                                \n\
        \For example, the following expressions are all valid \"terms\":                 \n\
        \                                                                                \n\
        \                                                                                \n\
        \    ┌────────────────────┐                                                      \n\
        \    │ 1 : Integer : Type │  ❰1❱ is a term with a type (❰Integer❱) of kind ❰Type❱\n\
        \    └────────────────────┘                                                      \n\
        \      ⇧                                                                         \n\
        \      term                                                                      \n\
        \                                                                                \n\
        \                                                                                \n\
        \    ┌─────────────────────────────────────┐                                     \n\
        \    │ Natural/odd : Natural → Bool : Type │  ❰Natural/odd❱ is a term with a type\n\
        \    └─────────────────────────────────────┘  (❰Natural → Bool❱) of kind ❰Type❱  \n\
        \      ⇧                                                                         \n\
        \      term                                                                      \n\
        \                                                                                \n\
        \                                                                                \n\
        \However, the following expressions are " <> _NOT <> " valid terms:              \n\
        \                                                                                \n\
        \                                                                                \n\
        \    ┌────────────────────┐                                                      \n\
        \    │ Text : Type : Kind │  ❰Text❱ has kind (❰Type❱) of sort ❰Kind❱ and is      \n\
        \    └────────────────────┘  therefore not a term                                \n\
        \      ⇧                                                                         \n\
        \      type                                                                      \n\
        \                                                                                \n\
        \                                                                                \n\
        \    ┌───────────────────────────┐                                               \n\
        \    │ List : Type → Type : Kind │  ❰List❱ has kind (❰Type → Type❱) of sort      \n\
        \    └───────────────────────────┘  ❰Kind❱ and is therefore not a term           \n\
        \      ⇧                                                                         \n\
        \      type-level function                                                       \n\
        \                                                                                \n\
        \                                                                                \n\
        \This means that you cannot define an ❰if❱ expression that returns a type.  For  \n\
        \example, the following ❰if❱ expression is " <> _NOT <> " valid:                 \n\
        \                                                                                \n\
        \                                                                                \n\
        \    ┌─────────────────────────────┐                                             \n\
        \    │ if True then Text else Bool │  Invalid ❰if❱ expression                    \n\
        \    └─────────────────────────────┘                                             \n\
        \                   ⇧         ⇧                                                  \n\
        \                   type      type                                               \n\
        \                                                                                \n\
        \                                                                                \n\
        \Your ❰" <> txt0 <> "❱ branch of your ❰if❱ expression is:                        \n\
        \                                                                                \n\
        \↳ " <> txt1 <> "                                                                \n\
        \                                                                                \n\
        \... which has kind:                                                             \n\
        \                                                                                \n\
        \↳ " <> txt2 <> "                                                                \n\
        \                                                                                \n\
        \... of sort:                                                                    \n\
        \                                                                                \n\
        \↳ " <> txt3 <> "                                                                \n\
        \                                                                                \n\
        \... and is not a term.  Therefore your ❰if❱ expression is not valid             \n"
      where
        txt0 = if b then "then" else "else"
        txt1 = build expr0
        txt2 = build expr1
        txt3 = build expr2

prettyTypeMessage (IfBranchMismatch expr0 expr1 expr2 expr3) =
    ErrorMessages {..}
  where
    short = "❰if❱ branches must have matching types"

    long =
        "Explanation: Every ❰if❱ expression has a ❰then❱ and ❰else❱ branch, each of which\n\
        \is an expression:                                                               \n\
        \                                                                                \n\
        \                                                                                \n\
        \                   Expression for ❰then❱ branch                                 \n\
        \                   ⇩                                                            \n\
        \    ┌────────────────────────────────┐                                          \n\
        \    │ if True then \"Hello, world!\"   │                                        \n\
        \    │         else \"Goodbye, world!\" │                                        \n\
        \    └────────────────────────────────┘                                          \n\
        \                   ⇧                                                            \n\
        \                   Expression for ❰else❱ branch                                 \n\
        \                                                                                \n\
        \                                                                                \n\
        \These two expressions must have the same type.  For example, the following ❰if❱ \n\
        \expressions are all valid:                                                      \n\
        \                                                                                \n\
        \                                                                                \n\
        \    ┌──────────────────────────────────┐                                        \n\
        \    │ λ(b : Bool) → if b then 0 else 1 │ Both branches have type ❰Integer❱      \n\
        \    └──────────────────────────────────┘                                        \n\
        \                                                                                \n\
        \                                                                                \n\
        \    ┌────────────────────────────┐                                              \n\
        \    │ λ(b : Bool) →              │                                              \n\
        \    │     if b then Natural/even │ Both branches have type ❰Natural → Bool❱     \n\
        \    │          else Natural/odd  │                                              \n\
        \    └────────────────────────────┘                                              \n\
        \                                                                                \n\
        \                                                                                \n\
        \However, the following expression is " <> _NOT <> " valid:                      \n\
        \                                                                                \n\
        \                                                                                \n\
        \                   This branch has type ❰Integer❱                               \n\
        \                   ⇩                                                            \n\
        \    ┌────────────────────────┐                                                  \n\
        \    │ if True then 0         │                                                  \n\
        \    │         else \"ABC\"     │                                                \n\
        \    └────────────────────────┘                                                  \n\
        \                   ⇧                                                            \n\
        \                   This branch has type ❰Text❱                                  \n\
        \                                                                                \n\
        \                                                                                \n\
        \The ❰then❱ and ❰else❱ branches must have matching types, even if the predicate  \n\
        \is always ❰True❱ or ❰False❱                                                     \n\
        \                                                                                \n\
        \Your ❰if❱ expression has the following ❰then❱ branch:                           \n\
        \                                                                                \n\
        \↳ " <> txt0 <> "                                                                \n\
        \                                                                                \n\
        \... which has type:                                                             \n\
        \                                                                                \n\
        \↳ " <> txt2 <> "                                                                \n\
        \                                                                                \n\
        \... and the following ❰else❱ branch:                                            \n\
        \                                                                                \n\
        \↳ " <> txt1 <> "                                                                \n\
        \                                                                                \n\
        \... which has a different type:                                                 \n\
        \                                                                                \n\
        \↳ " <> txt3 <> "                                                                \n\
        \                                                                                \n\
        \Fix your ❰then❱ and ❰else❱ branches to have matching types                      \n"
      where
        txt0 = build expr0
        txt1 = build expr1
        txt2 = build expr2
        txt3 = build expr3

prettyTypeMessage (InvalidListType expr0) = ErrorMessages {..}
  where
    short = "Invalid type for ❰List❱ elements"

    long =
        "Explanation: ❰List❱s can optionally document the type of their elements with a  \n\
        \type annotation, like this:                                                     \n\
        \                                                                                \n\
        \                                                                                \n\
        \    ┌──────────────────────────┐                                                \n\
        \    │ [1, 2, 3] : List Integer │  A ❰List❱ of three ❰Integer❱s                  \n\
        \    └──────────────────────────┘                                                \n\
        \                       ⇧                                                        \n\
        \                       The type of the ❰List❱'s elements, which are ❰Integer❱s  \n\
        \                                                                                \n\
        \                                                                                \n\
        \    ┌───────────────────┐                                                       \n\
        \    │ [] : List Integer │  An empty ❰List❱                                      \n\
        \    └───────────────────┘                                                       \n\
        \                ⇧                                                               \n\
        \                You must specify the type when the ❰List❱ is empty              \n\
        \                                                                                \n\
        \                                                                                \n\
        \The element type must be a type and not something else.  For example, the       \n\
        \following element types are " <> _NOT <> " valid:                               \n\
        \                                                                                \n\
        \                                                                                \n\
        \    ┌──────────────┐                                                            \n\
        \    │ ... : List 1 │                                                            \n\
        \    └──────────────┘                                                            \n\
        \                 ⇧                                                              \n\
        \                 This is an ❰Integer❱ and not a ❰Type❱                          \n\
        \                                                                                \n\
        \                                                                                \n\
        \    ┌─────────────────┐                                                         \n\
        \    │ ... : List Type │                                                         \n\
        \    └─────────────────┘                                                         \n\
        \                 ⇧                                                              \n\
        \                 This is a ❰Kind❱ and not a ❰Type❱                              \n\
        \                                                                                \n\
        \                                                                                \n\
        \You declared that the ❰List❱'s elements should have type:                       \n\
        \                                                                                \n\
        \↳ " <> txt0 <> "                                                                \n\
        \                                                                                \n\
        \... which is not a ❰Type❱                                                       \n"
      where
        txt0 = build expr0

prettyTypeMessage MissingListType = do
    ErrorMessages {..}
  where
    short = "An empty list requires a type annotation"

    long =
        "Explanation: Lists do not require a type annotation if they have at least one   \n\
        \element:                                                                        \n\
        \                                                                                \n\
        \                                                                                \n\
        \    ┌───────────┐                                                               \n\
        \    │ [1, 2, 3] │  The compiler can infer that this list has type ❰List Integer❱\n\
        \    └───────────┘                                                               \n\
        \                                                                                \n\
        \                                                                                \n\
        \However, empty lists still require a type annotation:                           \n\
        \                                                                                \n\
        \                                                                                \n\
        \    ┌───────────────────┐                                                       \n\
        \    │ [] : List Integer │  This type annotation is mandatory                    \n\
        \    └───────────────────┘                                                       \n\
        \                                                                                \n\
        \                                                                                \n\
        \You cannot supply an empty list without a type annotation                       \n"

prettyTypeMessage (MismatchedListElements i expr0 _expr1 expr2) =
    ErrorMessages {..}
  where
    short = "List elements should all have the same type"

    long =
        "Explanation: Every element in a list must have the same type                    \n\
        \                                                                                \n\
        \For example, this is a valid ❰List❱:                                            \n\
        \                                                                                \n\
        \                                                                                \n\
        \    ┌───────────┐                                                               \n\
        \    │ [1, 2, 3] │  Every element in this ❰List❱ is an ❰Integer❱                 \n\
        \    └───────────┘                                                               \n\
        \                                                                                \n\
        \                                                                                \n\
        \.. but this is " <> _NOT <> " a valid ❰List❱:                                   \n\
        \                                                                                \n\
        \                                                                                \n\
        \    ┌───────────────┐                                                           \n\
        \    │ [1, \"ABC\", 3] │  The first and second element have different types      \n\
        \    └───────────────┘                                                           \n\
        \                                                                                \n\
        \                                                                                \n\
        \Your first ❰List❱ element has this type:                                        \n\
        \                                                                                \n\
        \↳ " <> txt0 <> "                                                                \n\
        \                                                                                \n\
        \... but the element at index #" <> txt1 <> " has this type instead:             \n\
        \                                                                                \n\
        \↳ " <> txt3 <> "                                                                \n"
      where
        txt0 = build expr0
        txt1 = build i
        txt3 = build expr2

prettyTypeMessage (InvalidListElement i expr0 _expr1 expr2) =
    ErrorMessages {..}
  where
    short = "List element has the wrong type"

    long =
        "Explanation: Every element in the list must have a type matching the type       \n\
        \annotation at the end of the list                                               \n\
        \                                                                                \n\
        \For example, this is a valid ❰List❱:                                            \n\
        \                                                                                \n\
        \                                                                                \n\
        \    ┌──────────────────────────┐                                                \n\
        \    │ [1, 2, 3] : List Integer │  Every element in this ❰List❱ is an ❰Integer❱  \n\
        \    └──────────────────────────┘                                                \n\
        \                                                                                \n\
        \                                                                                \n\
        \.. but this is " <> _NOT <> " a valid ❰List❱:                                   \n\
        \                                                                                \n\
        \                                                                                \n\
        \    ┌──────────────────────────────┐                                            \n\
        \    │ [1, \"ABC\", 3] : List Integer │  The second element is not an ❰Integer❱  \n\
        \    └──────────────────────────────┘                                            \n\
        \                                                                                \n\
        \                                                                                \n\
        \Your ❰List❱ elements should have this type:                                     \n\
        \                                                                                \n\
        \↳ " <> txt0 <> "                                                                \n\
        \                                                                                \n\
        \... but the element at index #" <> txt1 <> " has this type instead:             \n\
        \                                                                                \n\
        \↳ " <> txt3 <> "                                                                \n"
      where
        txt0 = build expr0
        txt1 = build i
        txt3 = build expr2

prettyTypeMessage (InvalidOptionalType expr0) = ErrorMessages {..}
  where
    short = "Invalid type for ❰Optional❱ element"

    long =
        "Explanation: Every optional element ends with a type annotation for the element \n\
        \that might be present, like this:                                               \n\
        \                                                                                \n\
        \                                                                                \n\
        \    ┌────────────────────────┐                                                  \n\
        \    │ [1] : Optional Integer │  An optional element that's present              \n\
        \    └────────────────────────┘                                                  \n\
        \                     ⇧                                                          \n\
        \                     The type of the ❰Optional❱ element, which is an ❰Integer❱  \n\
        \                                                                                \n\
        \                                                                                \n\
        \    ┌────────────────────────┐                                                  \n\
        \    │ [] : Optional Integer  │  An optional element that's absent               \n\
        \    └────────────────────────┘                                                  \n\
        \                    ⇧                                                           \n\
        \                    You still specify the type even when the element is absent  \n\
        \                                                                                \n\
        \                                                                                \n\
        \The element type must be a type and not something else.  For example, the       \n\
        \following element types are " <> _NOT <> " valid:                               \n\
        \                                                                                \n\
        \                                                                                \n\
        \    ┌──────────────────┐                                                        \n\
        \    │ ... : Optional 1 │                                                        \n\
        \    └──────────────────┘                                                        \n\
        \                     ⇧                                                          \n\
        \                     This is an ❰Integer❱ and not a ❰Type❱                      \n\
        \                                                                                \n\
        \                                                                                \n\
        \    ┌─────────────────────┐                                                     \n\
        \    │ ... : Optional Type │                                                     \n\
        \    └─────────────────────┘                                                     \n\
        \                     ⇧                                                          \n\
        \                     This is a ❰Kind❱ and not a ❰Type❱                          \n\
        \                                                                                \n\
        \                                                                                \n\
        \Even if the element is absent you still must specify a valid type               \n\
        \                                                                                \n\
        \You declared that the ❰Optional❱ element should have type:                      \n\
        \                                                                                \n\
        \↳ " <> txt0 <> "                                                                \n\
        \                                                                                \n\
        \... which is not a ❰Type❱                                                       \n"
      where
        txt0 = build expr0

prettyTypeMessage (InvalidOptionalElement expr0 expr1 expr2) = ErrorMessages {..}
  where
    short = "❰Optional❱ element has the wrong type"

    long =
        "Explanation: An ❰Optional❱ element must have a type matching the type annotation\n\
        \                                                                                \n\
        \For example, this is a valid ❰Optional❱ value:                                  \n\
        \                                                                                \n\
        \                                                                                \n\
        \    ┌────────────────────────┐                                                  \n\
        \    │ [1] : Optional Integer │  ❰1❱ is an ❰Integer❱, which matches the type     \n\
        \    └────────────────────────┘                                                  \n\
        \                                                                                \n\
        \                                                                                \n\
        \... but this is " <> _NOT <> " a valid ❰Optional❱ value:                        \n\
        \                                                                                \n\
        \                                                                                \n\
        \    ┌────────────────────────────┐                                              \n\
        \    │ [\"ABC\"] : Optional Integer │  ❰\"ABC\"❱ is not an ❰Integer❱             \n\
        \    └────────────────────────────┘                                              \n\
        \                                                                                \n\
        \                                                                                \n\
        \Your ❰Optional❱ element should have this type:                                  \n\
        \                                                                                \n\
        \↳ " <> txt0 <> "                                                                \n\
        \                                                                                \n\
        \... but the element you provided:                                               \n\
        \                                                                                \n\
        \↳ " <> txt1 <> "                                                                \n\
        \                                                                                \n\
        \... has this type instead:                                                      \n\
        \                                                                                \n\
        \↳ " <> txt2 <> "                                                                \n"
      where
        txt0 = build expr0
        txt1 = build expr1
        txt2 = build expr2

prettyTypeMessage (InvalidFieldType k expr0) = ErrorMessages {..}
  where
    short = "Invalid field type"

    long =
        "Explanation: Every record type documents the type of each field, like this:     \n\
        \                                                                                \n\
        \    ┌──────────────────────────────────────────────┐                            \n\
        \    │ { foo : Integer, bar : Integer, baz : Text } │                            \n\
        \    └──────────────────────────────────────────────┘                            \n\
        \                                                                                \n\
        \However, fields cannot be annotated with expressions other than types           \n\
        \                                                                                \n\
        \For example, these record types are " <> _NOT <> " valid:                       \n\
        \                                                                                \n\
        \                                                                                \n\
        \    ┌────────────────────────────┐                                              \n\
        \    │ { foo : Integer, bar : 1 } │                                              \n\
        \    └────────────────────────────┘                                              \n\
        \                             ⇧                                                  \n\
        \                             ❰1❱ is an ❰Integer❱ and not a ❰Type❱               \n\
        \                                                                                \n\
        \                                                                                \n\
        \    ┌───────────────────────────────┐                                           \n\
        \    │ { foo : Integer, bar : Type } │                                           \n\
        \    └───────────────────────────────┘                                           \n\
        \                             ⇧                                                  \n\
        \                             ❰Type❱ is a ❰Kind❱ and not a ❰Type❱                \n\
        \                                                                                \n\
        \                                                                                \n\
        \You provided a record type with a key named:                                    \n\
        \                                                                                \n\
        \↳ " <> txt0 <> "                                                                \n\
        \                                                                                \n\
        \... annotated with the following expression:                                    \n\
        \                                                                                \n\
        \↳ " <> txt1 <> "                                                                \n\
        \                                                                                \n\
        \... which is not a type                                                         \n"
      where
        txt0 = build k
        txt1 = build expr0

prettyTypeMessage (InvalidField k expr0) = ErrorMessages {..}
  where
    short = "Invalid field"

    long =
        "Explanation: Every record literal is a set of fields assigned to values, like   \n\
        \this:                                                                           \n\
        \                                                                                \n\
        \    ┌────────────────────────────────────────┐                                  \n\
        \    │ { foo = 100, bar = True, baz = \"ABC\" } │                                \n\
        \    └────────────────────────────────────────┘                                  \n\
        \                                                                                \n\
        \However, fields can only be terms and cannot be types or kinds                  \n\
        \                                                                                \n\
        \For example, these record literals are " <> _NOT <> " valid:                    \n\
        \                                                                                \n\
        \                                                                                \n\
        \    ┌───────────────────────────┐                                               \n\
        \    │ { foo = 100, bar = Text } │                                               \n\
        \    └───────────────────────────┘                                               \n\
        \                         ⇧                                                      \n\
        \                         ❰Text❱ is a type and not a term                        \n\
        \                                                                                \n\
        \                                                                                \n\
        \    ┌───────────────────────────┐                                               \n\
        \    │ { foo = 100, bar = Type } │                                               \n\
        \    └───────────────────────────┘                                               \n\
        \                         ⇧                                                      \n\
        \                         ❰Type❱ is a kind and not a term                        \n\
        \                                                                                \n\
        \                                                                                \n\
        \You provided a record literal with a key named:                                 \n\
        \                                                                                \n\
        \↳ " <> txt0 <> "                                                                \n\
        \                                                                                \n\
        \... whose value is:                                                             \n\
        \                                                                                \n\
        \↳ " <> txt1 <> "                                                                \n\
        \                                                                                \n\
        \... which is not a term                                                         \n"
      where
        txt0 = build k
        txt1 = build expr0

prettyTypeMessage (InvalidAlternativeType k expr0) = ErrorMessages {..}
  where
    short = "Invalid alternative"

    long =
        "Explanation: Every union literal begins by selecting one alternative and        \n\
        \specifying the value for that alternative, like this:                           \n\
        \                                                                                \n\
        \                                                                                \n\
        \        Select the ❰Left❱ alternative, whose value is ❰True❱                    \n\
        \        ⇩                                                                       \n\
        \    ┌──────────────────────────────────┐                                        \n\
        \    │ < Left = True, Right : Natural > │  A union literal with two alternatives \n\
        \    └──────────────────────────────────┘                                        \n\
        \                                                                                \n\
        \                                                                                \n\
        \However, this value must be a term and not a type.  For example, the following  \n\
        \values are " <> _NOT <> " valid:                                                \n\
        \                                                                                \n\
        \                                                                                \n\
        \    ┌──────────────────────────────────┐                                        \n\
        \    │ < Left = Text, Right : Natural > │  Invalid union literal                 \n\
        \    └──────────────────────────────────┘                                        \n\
        \               ⇧                                                                \n\
        \               This is a type and not a term                                    \n\
        \                                                                                \n\
        \                                                                                \n\
        \    ┌───────────────────────────────┐                                           \n\
        \    │ < Left = Type, Right : Type > │  Invalid union type                       \n\
        \    └───────────────────────────────┘                                           \n\
        \               ⇧                                                                \n\
        \               This is a kind and not a term                                    \n\
        \                                                                                \n\
        \                                                                                \n\
        \Some common reasons why you might get this error:                               \n\
        \                                                                                \n\
        \● You accidentally typed ❰=❱ instead of ❰:❱ for a union literal with one        \n\
        \  alternative:                                                                  \n\
        \                                                                                \n\
        \                                                                                \n\
        \    ┌────────────────────┐                                                      \n\
        \    │ < Example = Text > │                                                      \n\
        \    └────────────────────┘                                                      \n\
        \                ⇧                                                               \n\
        \                This could be ❰:❱ instead                                       \n\
        \                                                                                \n\
        \                                                                                \n\
        \────────────────────────────────────────────────────────────────────────────────\n\
        \                                                                                \n\
        \You provided a union literal with an alternative named:                         \n\
        \                                                                                \n\
        \↳ " <> txt0 <> "                                                                \n\
        \                                                                                \n\
        \... whose value is:                                                             \n\
        \                                                                                \n\
        \↳ " <> txt1 <> "                                                                \n\
        \                                                                                \n\
        \... which is not a term                                                         \n"
      where
        txt0 = build k
        txt1 = build expr0

prettyTypeMessage (InvalidAlternative k expr0) = ErrorMessages {..}
  where
    short = "Invalid alternative"

    long =
        "Explanation: Every union type specifies the type of each alternative, like this:\n\
        \                                                                                \n\
        \                                                                                \n\
        \               The type of the first alternative is ❰Bool❱                      \n\
        \               ⇩                                                                \n\
        \    ┌──────────────────────────────────┐                                        \n\
        \    │ < Left : Bool, Right : Natural > │  A union type with two alternatives    \n\
        \    └──────────────────────────────────┘                                        \n\
        \                             ⇧                                                  \n\
        \                             The type of the second alternative is ❰Natural❱    \n\
        \                                                                                \n\
        \                                                                                \n\
        \However, these alternatives can only be annotated with types.  For example, the \n\
        \following union types are " <> _NOT <> " valid:                                 \n\
        \                                                                                \n\
        \                                                                                \n\
        \    ┌────────────────────────────┐                                              \n\
        \    │ < Left : Bool, Right : 1 > │  Invalid union type                          \n\
        \    └────────────────────────────┘                                              \n\
        \                             ⇧                                                  \n\
        \                             This is a term and not a type                      \n\
        \                                                                                \n\
        \                                                                                \n\
        \    ┌───────────────────────────────┐                                           \n\
        \    │ < Left : Bool, Right : Type > │  Invalid union type                       \n\
        \    └───────────────────────────────┘                                           \n\
        \                             ⇧                                                  \n\
        \                             This is a kind and not a type                      \n\
        \                                                                                \n\
        \                                                                                \n\
        \Some common reasons why you might get this error:                               \n\
        \                                                                                \n\
        \● You accidentally typed ❰:❱ instead of ❰=❱ for a union literal with one        \n\
        \  alternative:                                                                  \n\
        \                                                                                \n\
        \    ┌─────────────────┐                                                         \n\
        \    │ < Example : 1 > │                                                         \n\
        \    └─────────────────┘                                                         \n\
        \                ⇧                                                               \n\
        \                This could be ❰=❱ instead                                       \n\
        \                                                                                \n\
        \                                                                                \n\
        \────────────────────────────────────────────────────────────────────────────────\n\
        \                                                                                \n\
        \You provided a union type with an alternative named:                            \n\
        \                                                                                \n\
        \↳ " <> txt0 <> "                                                                \n\
        \                                                                                \n\
        \... annotated with the following expression which is not a type:                \n\
        \                                                                                \n\
        \↳ " <> txt1 <> "                                                                \n"
      where
        txt0 = build k
        txt1 = build expr0

prettyTypeMessage (ListAppendMismatch expr0 expr1) = ErrorMessages {..}
  where
    short = "You can only append ❰List❱s with matching element types"

    long =
        "Explanation: You can append two ❰List❱s using the ❰#❱ operator, like this:      \n\
        \                                                                                \n\
        \                                                                                \n\
        \    ┌────────────────────┐                                                      \n\
        \    │ [1, 2, 3] # [4, 5] │                                                      \n\
        \    └────────────────────┘                                                      \n\
        \                                                                                \n\
        \                                                                                \n\
        \... but you cannot append two ❰List❱s if they have different element types.     \n\
        \For example, the following expression is " <> _NOT <> " valid:                  \n\
        \                                                                                \n\
        \                                                                                \n\
        \       These elements have type ❰Integer❱                                       \n\
        \       ⇩                                                                        \n\
        \    ┌───────────────────────────┐                                               \n\
        \    │ [1, 2, 3] # [True, False] │  Invalid: the element types don't match       \n\
        \    └───────────────────────────┘                                               \n\
        \                  ⇧                                                             \n\
        \                  These elements have type ❰Bool❱                               \n\
        \                                                                                \n\
        \                                                                                \n\
        \────────────────────────────────────────────────────────────────────────────────\n\
        \                                                                                \n\
        \You tried to append a ❰List❱ thas has elements of type:                         \n\
        \                                                                                \n\
        \↳ " <> txt0 <> "                                                                \n\
        \                                                                                \n\
        \... with another ❰List❱ that has elements of type:                              \n\
        \                                                                                \n\
        \↳ " <> txt1 <> "                                                                \n\
        \                                                                                \n\
        \... and those two types do not match                                            \n"
      where
        txt0 = build expr0
        txt1 = build expr1

prettyTypeMessage (DuplicateAlternative k) = ErrorMessages {..}
  where
    short = "Duplicate union alternative"

    long =
        "Explanation: Unions may not have two alternatives that share the same name      \n\
        \                                                                                \n\
        \For example, the following expressions are " <> _NOT <> " valid:                \n\
        \                                                                                \n\
        \                                                                                \n\
        \    ┌─────────────────────────────┐                                             \n\
        \    │ < foo = True | foo : Text > │  Invalid: ❰foo❱ appears twice               \n\
        \    └─────────────────────────────┘                                             \n\
        \                                                                                \n\
        \                                                                                \n\
        \    ┌───────────────────────────────────────┐                                   \n\
        \    │ < foo = 1 | bar : Bool | bar : Text > │  Invalid: ❰bar❱ appears twice     \n\
        \    └───────────────────────────────────────┘                                   \n\
        \                                                                                \n\
        \                                                                                \n\
        \You have more than one alternative named:                                       \n\
        \                                                                                \n\
        \↳ " <> txt0 <> "                                                                \n"
      where
        txt0 = build k

prettyTypeMessage (MustCombineARecord c expr0 expr1) = ErrorMessages {..}
  where
    short = "You can only combine records"

    long =
        "Explanation: You can combine records using the ❰" <> op <> "❱ operator, like this:\n\
        \                                                                                \n\
        \                                                                                \n\
        \    ┌───────────────────────────────────────────┐                               \n\
        \    │ { foo = 1, bar = \"ABC\" } " <> op <> " { baz = True } │                  \n\
        \    └───────────────────────────────────────────┘                               \n\
        \                                                                                \n\
        \                                                                                \n\
        \    ┌─────────────────────────────────────────────┐                             \n\
        \    │ λ(r : { foo : Bool }) → r " <> op <> " { bar = \"ABC\" } │                \n\
        \    └─────────────────────────────────────────────┘                             \n\
        \                                                                                \n\
        \                                                                                \n\
        \... but you cannot combine values that are not records.                         \n\
        \                                                                                \n\
        \For example, the following expressions are " <> _NOT <> " valid:                \n\
        \                                                                                \n\
        \                                                                                \n\
        \    ┌──────────────────────────────┐                                            \n\
        \    │ { foo = 1, bar = \"ABC\" } " <> op <> " 1 │                               \n\
        \    └──────────────────────────────┘                                            \n\
        \                                 ⇧                                              \n\
        \                                 Invalid: Not a record                          \n\
        \                                                                                \n\
        \                                                                                \n\
        \    ┌───────────────────────────────────────────┐                               \n\
        \    │ { foo = 1, bar = \"ABC\" } " <> op <> " { baz : Bool } │                  \n\
        \    └───────────────────────────────────────────┘                               \n\
        \                                 ⇧                                              \n\
        \                                 Invalid: This is a record type and not a record\n\
        \                                                                                \n\
        \                                                                                \n\
        \    ┌───────────────────────────────────────────┐                               \n\
        \    │ { foo = 1, bar = \"ABC\" } " <> op <> " < baz = True > │                  \n\
        \    └───────────────────────────────────────────┘                               \n\
        \                                 ⇧                                              \n\
        \                                 Invalid: This is a union and not a record      \n\
        \                                                                                \n\
        \                                                                                \n\
        \You tried to combine the following value:                                       \n\
        \                                                                                \n\
        \↳ " <> txt0 <> "                                                                \n\
        \                                                                                \n\
        \... which is not a record, but is actually a:                                   \n\
        \                                                                                \n\
        \↳ " <> txt1 <> "                                                                \n"
      where
        op   = build c
        txt0 = build expr0
        txt1 = build expr1

prettyTypeMessage (FieldCollision k) = ErrorMessages {..}
  where
    short = "Field collision"

    long =
        "Explanation: You can combine records if they don't share any fields in common,  \n\
        \like this:                                                                      \n\
        \                                                                                \n\
        \                                                                                \n\
        \    ┌───────────────────────────────────────────┐                               \n\
        \    │ { foo = 1, bar = \"ABC\" } ∧ { baz = True } │                             \n\
        \    └───────────────────────────────────────────┘                               \n\
        \                                                                                \n\
        \                                                                                \n\
        \    ┌────────────────────────────────────────┐                                  \n\
        \    │ λ(r : { baz : Bool}) → { foo = 1 } ∧ r │                                  \n\
        \    └────────────────────────────────────────┘                                  \n\
        \                                                                                \n\
        \                                                                                \n\
        \... but you cannot merge two records that share the same field                  \n\
        \                                                                                \n\
        \For example, the following expression is " <> _NOT <> " valid:                  \n\
        \                                                                                \n\
        \                                                                                \n\
        \    ┌───────────────────────────────────────────┐                               \n\
        \    │ { foo = 1, bar = \"ABC\" } ∧ { foo = True } │  Invalid: Colliding ❰foo❱ fields\n\
        \    └───────────────────────────────────────────┘                               \n\
        \                                                                                \n\
        \                                                                                \n\
        \Some common reasons why you might get this error:                               \n\
        \                                                                                \n\
        \● You tried to use ❰∧❱ to update a field's value, like this:                    \n\
        \                                                                                \n\
        \                                                                                \n\
        \    ┌────────────────────────────────────────┐                                  \n\
        \    │ { foo = 1, bar = \"ABC\" } ∧ { foo = 2 } │                                \n\
        \    └────────────────────────────────────────┘                                  \n\
        \                                   ⇧                                            \n\
        \                                   Invalid attempt to update ❰foo❱'s value to ❰2❱\n\
        \                                                                                \n\
        \  Field updates are intentionally not allowed as the Dhall language discourages \n\
        \  patch-oriented programming                                                    \n\
        \                                                                                \n\
        \────────────────────────────────────────────────────────────────────────────────\n\
        \                                                                                \n\
        \You combined two records that share the following field:                        \n\
        \                                                                                \n\
        \↳ " <> txt0 <> "                                                                \n\
        \                                                                                \n\
        \... which is not allowed                                                        \n"
      where
        txt0 = build k

prettyTypeMessage (MustMergeARecord expr0 expr1) = ErrorMessages {..}
  where
    short = "❰merge❱ expects a record of handlers"

    long =
        "Explanation: You can ❰merge❱ the alternatives of a union using a record with one\n\
        \handler per alternative, like this:                                             \n\
        \                                                                                \n\
        \                                                                                \n\
        \    ┌─────────────────────────────────────────────────────────────────────┐     \n\
        \    │     let union    = < Left = +2 | Right : Bool >                     │     \n\
        \    │ in  let handlers = { Left = Natural/even, Right = λ(x : Bool) → x } │     \n\
        \    │ in  merge handlers union : Bool                                     │     \n\
        \    └─────────────────────────────────────────────────────────────────────┘     \n\
        \                                                                                \n\
        \                                                                                \n\
        \... but the first argument to ❰merge❱ must be a record and not some other type. \n\
        \                                                                                \n\
        \For example, the following expression is " <> _NOT <> " valid:                 \n\
        \                                                                                \n\
        \                                                                                \n\
        \    ┌─────────────────────────────────────────┐                                 \n\
        \    │ let handler = λ(x : Bool) → x           │                                 \n\
        \    │ in  merge handler < Foo = True > : True │                                 \n\
        \    └─────────────────────────────────────────┘                                 \n\
        \                ⇧                                                               \n\
        \                Invalid: ❰handler❱ isn't a record                               \n\
        \                                                                                \n\
        \                                                                                \n\
        \Some common reasons why you might get this error:                               \n\
        \                                                                                \n\
        \● You accidentally provide an empty record type instead of an empty record when \n\
        \  you ❰merge❱ an empty union:                                                   \n\
        \                                                                                \n\
        \                                                                                \n\
        \    ┌──────────────────────────────────────────┐                                \n\
        \    │ λ(x : <>) → λ(a : Type) → merge {} x : a │                                \n\
        \    └──────────────────────────────────────────┘                                \n\
        \                                      ⇧                                         \n\
        \                                      This should be ❰{=}❱ instead              \n\
        \                                                                                \n\
        \                                                                                \n\
        \────────────────────────────────────────────────────────────────────────────────\n\
        \                                                                                \n\
        \You provided the following handler:                                             \n\
        \                                                                                \n\
        \↳ " <> txt0 <> "                                                                \n\
        \                                                                                \n\
        \... which is not a record, but is actually a value of type:                     \n\
        \                                                                                \n\
        \↳ " <> txt1 <> "                                                                \n"
      where
        txt0 = build expr0
        txt1 = build expr1

prettyTypeMessage (MustMergeUnion expr0 expr1) = ErrorMessages {..}
  where
    short = "❰merge❱ expects a union"

    long =
        "Explanation: You can ❰merge❱ the alternatives of a union using a record with one\n\
        \handler per alternative, like this:                                             \n\
        \                                                                                \n\
        \                                                                                \n\
        \    ┌─────────────────────────────────────────────────────────────────────┐     \n\
        \    │     let union    = < Left = +2 | Right : Bool >                     │     \n\
        \    │ in  let handlers = { Left = Natural/even, Right = λ(x : Bool) → x } │     \n\
        \    │ in  merge handlers union : Bool                                     │     \n\
        \    └─────────────────────────────────────────────────────────────────────┘     \n\
        \                                                                                \n\
        \                                                                                \n\
        \... but the second argument to ❰merge❱ must be a union and not some other type. \n\
        \                                                                                \n\
        \For example, the following expression is " <> _NOT <> " valid:                  \n\
        \                                                                                \n\
        \                                                                                \n\
        \    ┌──────────────────────────────────────────┐                                \n\
        \    │ let handlers = { Foo = λ(x : Bool) → x } │                                \n\
        \    │ in  merge handlers True : True           │                                \n\
        \    └──────────────────────────────────────────┘                                \n\
        \                         ⇧                                                      \n\
        \                         Invalid: ❰True❱ isn't a union                          \n\
        \                                                                                \n\
        \                                                                                \n\
        \You tried to ❰merge❱ this expression:                                           \n\
        \                                                                                \n\
        \↳ " <> txt0 <> "                                                                \n\
        \                                                                                \n\
        \... which is not a union, but is actually a value of type:                      \n\
        \                                                                                \n\
        \↳ " <> txt1 <> "                                                                \n"
      where
        txt0 = build expr0
        txt1 = build expr1

prettyTypeMessage (UnusedHandler ks) = ErrorMessages {..}
  where
    short = "Unused handler"

    long =
        "Explanation: You can ❰merge❱ the alternatives of a union using a record with one\n\
        \handler per alternative, like this:                                             \n\
        \                                                                                \n\
        \                                                                                \n\
        \    ┌─────────────────────────────────────────────────────────────────────┐     \n\
        \    │     let union    = < Left = +2 | Right : Bool >                     │     \n\
        \    │ in  let handlers = { Left = Natural/even, Right = λ(x : Bool) → x } │     \n\
        \    │ in  merge handlers union : Bool                                     │     \n\
        \    └─────────────────────────────────────────────────────────────────────┘     \n\
        \                                                                                \n\
        \                                                                                \n\
        \... but you must provide exactly one handler per alternative in the union.  You \n\
        \cannot supply extra handlers                                                    \n\
        \                                                                                \n\
        \For example, the following expression is " <> _NOT <> " valid:                  \n\
        \                                                                                \n\
        \                                                                                \n\
        \    ┌───────────────────────────────────────┐                                   \n\
        \    │     let union    = < Left = +2 >      │  The ❰Right❱ alternative is missing\n\
        \    │ in  let handlers =                    │                                   \n\
        \    │             { Left  = Natural/even    │                                   \n\
        \    │             , Right = λ(x : Bool) → x │  Invalid: ❰Right❱ handler isn't used\n\
        \    │             }                         │                                   \n\
        \    │ in  merge handlers union : Bool       │                                   \n\
        \    └───────────────────────────────────────┘                                   \n\
        \                                                                                \n\
        \                                                                                \n\
        \You provided the following handlers:                                            \n\
        \                                                                                \n\
        \↳ " <> txt0 <> "                                                                \n\
        \                                                                                \n\
        \... which had no matching alternatives in the union you tried to ❰merge❱        \n"
      where
        txt0 = build (Text.intercalate ", " (Data.Set.toList ks))

prettyTypeMessage (MissingHandler ks) = ErrorMessages {..}
  where
    short = "Missing handler"

    long =
        "Explanation: You can ❰merge❱ the alternatives of a union using a record with one\n\
        \handler per alternative, like this:                                             \n\
        \                                                                                \n\
        \                                                                                \n\
        \    ┌─────────────────────────────────────────────────────────────────────┐     \n\
        \    │     let union    = < Left = +2 | Right : Bool >                     │     \n\
        \    │ in  let handlers = { Left = Natural/even, Right = λ(x : Bool) → x } │     \n\
        \    │ in  merge handlers union : Bool                                     │     \n\
        \    └─────────────────────────────────────────────────────────────────────┘     \n\
        \                                                                                \n\
        \                                                                                \n\
        \... but you must provide exactly one handler per alternative in the union.  You \n\
        \cannot omit any handlers                                                        \n\
        \                                                                                \n\
        \For example, the following expression is " <> _NOT <> " valid:                  \n\
        \                                                                                \n\
        \                                                                                \n\
        \                                              Invalid: Missing ❰Right❱ handler  \n\
        \                                              ⇩                                 \n\
        \    ┌─────────────────────────────────────────────────┐                         \n\
        \    │     let handlers = { Left = Natural/even }      │                         \n\
        \    │ in  let union    = < Left = +2 | Right : Bool > │                         \n\
        \    │ in  merge handlers union : Bool                 │                         \n\
        \    └─────────────────────────────────────────────────┘                         \n\
        \                                                                                \n\
        \                                                                                \n\
        \Note that you need to provide handlers for other alternatives even if those     \n\
        \alternatives are never used                                                     \n\
        \                                                                                \n\
        \You need to supply the following handlers:                                      \n\
        \                                                                                \n\
        \↳ " <> txt0 <> "                                                                \n"
      where
        txt0 = build (Text.intercalate ", " (Data.Set.toList ks))

prettyTypeMessage MissingMergeType =
    ErrorMessages {..}
  where
    short = "An empty ❰merge❱ requires a type annotation"

    long =
        "Explanation: A ❰merge❱ does not require a type annotation if the union has at   \n\
        \least one alternative, like this                                                \n\
        \                                                                                \n\
        \                                                                                \n\
        \    ┌─────────────────────────────────────────────────────────────────────┐     \n\
        \    │     let union    = < Left = +2 | Right : Bool >                     │     \n\
        \    │ in  let handlers = { Left = Natural/even, Right = λ(x : Bool) → x } │     \n\
        \    │ in  merge handlers union                                            │     \n\
        \    └─────────────────────────────────────────────────────────────────────┘     \n\
        \                                                                                \n\
        \                                                                                \n\
        \However, you must provide a type annotation when merging an empty union:        \n\
        \                                                                                \n\
        \                                                                                \n\
        \    ┌────────────────────────────────┐                                          \n\
        \    │ λ(a : <>) → merge {=} a : Bool │                                          \n\
        \    └────────────────────────────────┘                                          \n\
        \                                ⇧                                               \n\
        \                                This can be any type                            \n\
        \                                                                                \n\
        \                                                                                \n\
        \You can provide any type at all as the annotation, since merging an empty       \n\
        \union can produce any type of output                                            \n"

prettyTypeMessage (HandlerInputTypeMismatch expr0 expr1 expr2) =
    ErrorMessages {..}
  where
    short = "Wrong handler input type"

    long =
        "Explanation: You can ❰merge❱ the alternatives of a union using a record with one\n\
        \handler per alternative, like this:                                             \n\
        \                                                                                \n\
        \                                                                                \n\
        \    ┌─────────────────────────────────────────────────────────────────────┐     \n\
        \    │     let union    = < Left = +2 | Right : Bool >                     │     \n\
        \    │ in  let handlers = { Left = Natural/even, Right = λ(x : Bool) → x } │     \n\
        \    │ in  merge handlers union : Bool                                     │     \n\
        \    └─────────────────────────────────────────────────────────────────────┘     \n\
        \                                                                                \n\
        \                                                                                \n\
        \... as long as the input type of each handler function matches the type of the  \n\
        \corresponding alternative:                                                      \n\
        \                                                                                \n\
        \                                                                                \n\
        \    ┌───────────────────────────────────────────────────────────┐               \n\
        \    │ union    : < Left : Natural       | Right : Bool        > │               \n\
        \    └───────────────────────────────────────────────────────────┘               \n\
        \                          ⇧                       ⇧                             \n\
        \                   These must match        These must match                     \n\
        \                          ⇩                       ⇩                             \n\
        \    ┌───────────────────────────────────────────────────────────┐               \n\
        \    │ handlers : { Left : Natural → Bool, Right : Bool → Bool } │               \n\
        \    └───────────────────────────────────────────────────────────┘               \n\
        \                                                                                \n\
        \                                                                                \n\
        \For example, the following expression is " <> _NOT <> " valid:                  \n\
        \                                                                                \n\
        \                                                                                \n\
        \      Invalid: Doesn't match the type of the ❰Right❱ alternative                \n\
        \                                                               ⇩                \n\
        \    ┌──────────────────────────────────────────────────────────────────────┐    \n\
        \    │     let handlers = { Left = Natural/even | Right = λ(x : Text) → x } │    \n\
        \    │ in  let union    = < Left = +2 | Right : Bool >                      │    \n\
        \    │ in  merge handlers union : Bool                                      │    \n\
        \    └──────────────────────────────────────────────────────────────────────┘    \n\
        \                                                                                \n\
        \                                                                                \n\
        \Your handler for the following alternative:                                     \n\
        \                                                                                \n\
        \↳ " <> txt0 <> "                                                                \n\
        \                                                                                \n\
        \... needs to accept an input value of type:                                     \n\
        \                                                                                \n\
        \↳ " <> txt1 <> "                                                                \n\
        \                                                                                \n\
        \... but actually accepts an input value of a different type:                    \n\
        \                                                                                \n\
        \↳ " <> txt2 <> "                                                                \n"
      where
        txt0 = build expr0
        txt1 = build expr1
        txt2 = build expr2

prettyTypeMessage (InvalidHandlerOutputType expr0 expr1 expr2) =
    ErrorMessages {..}
  where
    short = "Wrong handler output type"

    long =
        "Explanation: You can ❰merge❱ the alternatives of a union using a record with one\n\
        \handler per alternative, like this:                                             \n\
        \                                                                                \n\
        \                                                                                \n\
        \    ┌─────────────────────────────────────────────────────────────────────┐     \n\
        \    │     let union    = < Left = +2 | Right : Bool >                     │     \n\
        \    │ in  let handlers = { Left = Natural/even, Right = λ(x : Bool) → x } │     \n\
        \    │ in  merge handlers union : Bool                                     │     \n\
        \    └─────────────────────────────────────────────────────────────────────┘     \n\
        \                                                                                \n\
        \                                                                                \n\
        \... as long as the output type of each handler function matches the declared type\n\
        \of the result:                                                                  \n\
        \                                                                                \n\
        \                                                                                \n\
        \    ┌───────────────────────────────────────────────────────────┐               \n\
        \    │ handlers : { Left : Natural → Bool, Right : Bool → Bool } │               \n\
        \    └───────────────────────────────────────────────────────────┘               \n\
        \                                    ⇧                    ⇧                      \n\
        \                                    These output types ...                      \n\
        \                                                                                \n\
        \                             ... must match the declared type of the ❰merge❱    \n\
        \                             ⇩                                                  \n\
        \    ┌─────────────────────────────┐                                             \n\
        \    │ merge handlers union : Bool │                                             \n\
        \    └─────────────────────────────┘                                             \n\
        \                                                                                \n\
        \                                                                                \n\
        \For example, the following expression is " <> _NOT <> " valid:                  \n\
        \                                                                                \n\
        \                                                                                \n\
        \    ┌──────────────────────────────────────────────────────────────────────┐    \n\
        \    │     let union    = < Left = +2 | Right : Bool >                      │    \n\
        \    │ in  let handlers = { Left = Natural/even, Right = λ(x : Bool) → x }  │    \n\
        \    │ in  merge handlers union : Text                                      │    \n\
        \    └──────────────────────────────────────────────────────────────────────┘    \n\
        \                                 ⇧                                              \n\
        \                                 Invalid: Doesn't match output of either handler\n\
        \                                                                                \n\
        \                                                                                \n\
        \Your handler for the following alternative:                                     \n\
        \                                                                                \n\
        \↳ " <> txt0 <> "                                                                \n\
        \                                                                                \n\
        \... needs to return an output value of type:                                    \n\
        \                                                                                \n\
        \↳ " <> txt1 <> "                                                                \n\
        \                                                                                \n\
        \... but actually returns an output value of a different type:                   \n\
        \                                                                                \n\
        \↳ " <> txt2 <> "                                                                \n"
      where
        txt0 = build expr0
        txt1 = build expr1
        txt2 = build expr2

prettyTypeMessage (HandlerOutputTypeMismatch key0 expr0 key1 expr1) =
    ErrorMessages {..}
  where
    short = "Handlers should have the same output type"

    long =
        "Explanation: You can ❰merge❱ the alternatives of a union using a record with one\n\
        \handler per alternative, like this:                                             \n\
        \                                                                                \n\
        \                                                                                \n\
        \    ┌─────────────────────────────────────────────────────────────────────┐     \n\
        \    │     let union    = < Left = +2 | Right : Bool >                     │     \n\
        \    │ in  let handlers = { Left = Natural/even, Right = λ(x : Bool) → x } │     \n\
        \    │ in  merge handlers union                                            │     \n\
        \    └─────────────────────────────────────────────────────────────────────┘     \n\
        \                                                                                \n\
        \                                                                                \n\
        \... as long as the output type of each handler function is the same:            \n\
        \                                                                                \n\
        \                                                                                \n\
        \    ┌───────────────────────────────────────────────────────────┐               \n\
        \    │ handlers : { Left : Natural → Bool, Right : Bool → Bool } │               \n\
        \    └───────────────────────────────────────────────────────────┘               \n\
        \                                    ⇧                    ⇧                      \n\
        \                                These output types both match                   \n\
        \                                                                                \n\
        \                                                                                \n\
        \For example, the following expression is " <> _NOT <> " valid:                  \n\
        \                                                                                \n\
        \                                                                                \n\
        \    ┌─────────────────────────────────────────────────┐                         \n\
        \    │     let union    = < Left = +2 | Right : Bool > │                         \n\
        \    │ in  let handlers =                              │                         \n\
        \    │              { Left  = λ(x : Natural) → x       │  This outputs ❰Natural❱ \n\
        \    │              , Right = λ(x : Bool   ) → x       │  This outputs ❰Bool❱    \n\
        \    │              }                                  │                         \n\
        \    │ in  merge handlers union                        │                         \n\
        \    └─────────────────────────────────────────────────┘                         \n\
        \                ⇧                                                               \n\
        \                Invalid: The handlers in this record don't have matching outputs\n\
        \                                                                                \n\
        \                                                                                \n\
        \The handler for the ❰" <> txt0 <> "❱ alternative has this output type:          \n\
        \                                                                                \n\
        \↳ " <> txt1 <> "                                                                \n\
        \                                                                                \n\
        \... but the handler for the ❰" <> txt2 <> "❱ alternative has this output type instead:\n\
        \                                                                                \n\
        \↳ " <> txt3 <> "                                                                \n"
      where
        txt0 = build key0
        txt1 = build expr0
        txt2 = build key1
        txt3 = build expr1

prettyTypeMessage (HandlerNotAFunction k expr0) = ErrorMessages {..}
  where
    short = "Handler is not a function"

    long =
        "Explanation: You can ❰merge❱ the alternatives of a union using a record with one\n\
        \handler per alternative, like this:                                             \n\
        \                                                                                \n\
        \                                                                                \n\
        \    ┌─────────────────────────────────────────────────────────────────────┐     \n\
        \    │     let union    = < Left = +2 | Right : Bool >                     │     \n\
        \    │ in  let handlers = { Left = Natural/even, Right = λ(x : Bool) → x } │     \n\
        \    │ in  merge handlers union : Bool                                     │     \n\
        \    └─────────────────────────────────────────────────────────────────────┘     \n\
        \                                                                                \n\
        \                                                                                \n\
        \... as long as each handler is a function                                       \n\
        \                                                                                \n\
        \For example, the following expression is " <> _NOT <> " valid:                  \n\
        \                                                                                \n\
        \                                                                                \n\
        \    ┌─────────────────────────────────────────┐                                 \n\
        \    │ merge { Foo = True } < Foo = 1 > : Bool │                                 \n\
        \    └─────────────────────────────────────────┘                                 \n\
        \                    ⇧                                                           \n\
        \                    Invalid: Not a function                                     \n\
        \                                                                                \n\
        \                                                                                \n\
        \Your handler for this alternative:                                              \n\
        \                                                                                \n\
        \↳ " <> txt0 <> "                                                                \n\
        \                                                                                \n\
        \... has the following type:                                                     \n\
        \                                                                                \n\
        \↳ " <> txt1 <> "                                                                \n\
        \                                                                                \n\
        \... which is not the type of a function                                         \n"
      where
        txt0 = build k
        txt1 = build expr0

prettyTypeMessage (ConstructorsRequiresAUnionType expr0 expr1) = ErrorMessages {..}
  where
    short = "❰constructors❱ requires a union type"

    long =
        "Explanation: You can only use the ❰constructors❱ keyword on an argument that is \n\
        \a union type literal, like this:                                                \n\
        \                                                                                \n\
        \                                                                                \n\
        \    ┌───────────────────────────────────────────────┐                           \n\
        \    │ constructors < Left : Natural, Right : Bool > │                           \n\
        \    └───────────────────────────────────────────────┘                           \n\
        \                                                                                \n\
        \                                                                                \n\
        \... but you cannot use the ❰constructors❱ keyword on any other type of argument.\n\
        \For example, you cannot use a variable argument:                                \n\
        \                                                                                \n\
        \                                                                                \n\
        \    ┌──────────────────────────────┐                                            \n\
        \    │ λ(t : Type) → constructors t │  Invalid: ❰t❱ might not be a union type    \n\
        \    └──────────────────────────────┘                                            \n\
        \                                                                                \n\
        \                                                                                \n\
        \    ┌─────────────────────────────────────────────────┐                         \n\
        \    │ let t : Type = < Left : Natural, Right : Bool > │  Invalid: Type-checking \n\
        \    │ in  constructors t                              │  precedes normalization \n\
        \    └─────────────────────────────────────────────────┘                         \n\
        \                                                                                \n\
        \                                                                                \n\
        \However, you can import the union type argument:                                \n\
        \                                                                                \n\
        \                                                                                \n\
        \    ┌────────────────────────────────┐                                          \n\
        \    │ constructors ./unionType.dhall │ Valid: Import resolution precedes        \n\
        \    └────────────────────────────────┘ type-checking                            \n\
        \                                                                                \n\
        \                                                                                \n\
        \────────────────────────────────────────────────────────────────────────────────\n\
        \                                                                                \n\
        \You tried to supply the following argument:                                     \n\
        \                                                                                \n\
        \↳ " <> txt0 <> "                                                                \n\
        \                                                                                \n\
        \... which normalized to:                                                        \n\
        \                                                                                \n\
        \↳ " <> txt1 <> "                                                                \n\
        \                                                                                \n\
        \... which is not a union type literal                                           \n"
      where
        txt0 = build expr0
        txt1 = build expr1
 
prettyTypeMessage (NotARecord k expr0 expr1) = ErrorMessages {..}
  where
    short = "Not a record"

    long =
        "Explanation: You can only access fields on records, like this:                  \n\
        \                                                                                \n\
        \                                                                                \n\
        \    ┌─────────────────────────────────┐                                         \n\
        \    │ { foo = True, bar = \"ABC\" }.foo │  This is valid ...                    \n\
        \    └─────────────────────────────────┘                                         \n\
        \                                                                                \n\
        \                                                                                \n\
        \    ┌───────────────────────────────────────────┐                               \n\
        \    │ λ(r : { foo : Bool, bar : Text }) → r.foo │  ... and so is this           \n\
        \    └───────────────────────────────────────────┘                               \n\
        \                                                                                \n\
        \                                                                                \n\
        \... but you cannot access fields on non-record expressions                      \n\
        \                                                                                \n\
        \For example, the following expression is " <> _NOT <> " valid:                  \n\
        \                                                                                \n\
        \                                                                                \n\
        \    ┌───────┐                                                                   \n\
        \    │ 1.foo │                                                                   \n\
        \    └───────┘                                                                   \n\
        \      ⇧                                                                         \n\
        \      Invalid: Not a record                                                     \n\
        \                                                                                \n\
        \                                                                                \n\
        \Some common reasons why you might get this error:                               \n\
        \                                                                                \n\
        \● You accidentally try to access a field of a union instead of a record, like   \n\
        \  this:                                                                         \n\
        \                                                                                \n\
        \                                                                                \n\
        \    ┌─────────────────┐                                                         \n\
        \    │ < foo : a >.foo │                                                         \n\
        \    └─────────────────┘                                                         \n\
        \      ⇧                                                                         \n\
        \      This is a union, not a record                                             \n\
        \                                                                                \n\
        \                                                                                \n\
        \────────────────────────────────────────────────────────────────────────────────\n\
        \                                                                                \n\
        \You tried to access a field named:                                              \n\
        \                                                                                \n\
        \↳ " <> txt0 <> "                                                                \n\
        \                                                                                \n\
        \... on the following expression which is not a record:                          \n\
        \                                                                                \n\
        \↳ " <> txt1 <> "                                                                \n\
        \                                                                                \n\
        \... but is actually an expression of type:                                      \n\
        \                                                                                \n\
        \↳ " <> txt2 <> "                                                                \n"
      where
        txt0 = build k
        txt1 = build expr0
        txt2 = build expr1

prettyTypeMessage (MissingField k expr0) = ErrorMessages {..}
  where
    short = "Missing record field"

    long =
        "Explanation: You can only access fields on records, like this:                  \n\
        \                                                                                \n\
        \                                                                                \n\
        \    ┌─────────────────────────────────┐                                         \n\
        \    │ { foo = True, bar = \"ABC\" }.foo │  This is valid ...                    \n\
        \    └─────────────────────────────────┘                                         \n\
        \                                                                                \n\
        \                                                                                \n\
        \    ┌───────────────────────────────────────────┐                               \n\
        \    │ λ(r : { foo : Bool, bar : Text }) → r.foo │  ... and so is this           \n\
        \    └───────────────────────────────────────────┘                               \n\
        \                                                                                \n\
        \                                                                                \n\
        \... but you can only access fields if they are present                          \n\
        \                                                                                \n\
        \For example, the following expression is " <> _NOT <> " valid:                  \n\
        \                                                                                \n\
        \    ┌─────────────────────────────────┐                                         \n\
        \    │ { foo = True, bar = \"ABC\" }.qux │                                       \n\
        \    └─────────────────────────────────┘                                         \n\
        \                                  ⇧                                             \n\
        \                                  Invalid: the record has no ❰qux❱ field        \n\
        \                                                                                \n\
        \You tried to access a field named:                                              \n\
        \                                                                                \n\
        \↳ " <> txt0 <> "                                                                \n\
        \                                                                                \n\
        \... but the field is missing because the record only defines the following fields:\n\
        \                                                                                \n\
        \↳ " <> txt1 <> "                                                                \n"
      where
        txt0 = build k
        txt1 = build expr0

prettyTypeMessage (CantAnd expr0 expr1) =
        buildBooleanOperator "&&" expr0 expr1

prettyTypeMessage (CantOr expr0 expr1) =
        buildBooleanOperator "||" expr0 expr1

prettyTypeMessage (CantEQ expr0 expr1) =
        buildBooleanOperator "==" expr0 expr1

prettyTypeMessage (CantNE expr0 expr1) =
        buildBooleanOperator "/=" expr0 expr1

prettyTypeMessage (CantInterpolate expr0 expr1) = ErrorMessages {..}
  where
    short = "You can only interpolate ❰Text❱"

    long =
        "Explanation: Text interpolation only works on expressions of type ❰Text❱        \n\
        \                                                                                \n\
        \For example, these are all valid uses of string interpolation:                  \n\
        \                                                                                \n\
        \                                                                                \n\
        \    ┌──────────────────┐                                                        \n\
        \    │ \"ABC${\"DEF\"}GHI\" │                                                    \n\
        \    └──────────────────┘                                                        \n\
        \                                                                                \n\
        \                                                                                \n\
        \    ┌────────────────────────────┐                                              \n\
        \    │ λ(x : Text) → \"ABC${x}GHI\" │                                            \n\
        \    └────────────────────────────┘                                              \n\
        \                                                                                \n\
        \                                                                                \n\
        \    ┌───────────────────────────────────────────────────────────────────┐       \n\
        \    │ λ(age : Natural) → \"Age: ${Integer/show (Natural/toInteger age)}\" │     \n\
        \    └───────────────────────────────────────────────────────────────────┘       \n\
        \                                                                                \n\
        \                                                                                \n\
        \Some common reasons why you might get this error:                               \n\
        \                                                                                \n\
        \● You might have thought that string interpolation automatically converts the   \n\
        \  interpolated value to a ❰Text❱ representation of that value:                  \n\
        \                                                                                \n\
        \                                                                                \n\
        \    ┌──────────────────────────────────┐                                        \n\
        \    │ λ(age : Natural) → \"Age: ${age}\" │                                      \n\
        \    └──────────────────────────────────┘                                        \n\
        \                                  ⇧                                             \n\
        \                                  Invalid: ❰age❱ has type ❰Natural❱             \n\
        \                                                                                \n\
        \                                                                                \n\
        \● You might have forgotten to escape a string interpolation that you wanted     \n\
        \  Dhall to ignore and pass through:                                             \n\
        \                                                                                \n\
        \                                                                                \n\
        \    ┌────────────────┐                                                          \n\
        \    │ \"echo ${HOME}\" │                                                        \n\
        \    └────────────────┘                                                          \n\
        \             ⇧                                                                  \n\
        \             ❰HOME❱ is not in scope and this might have meant to use ❰\\${HOME}❱\n\
        \                                                                                \n\
        \                                                                                \n\
        \────────────────────────────────────────────────────────────────────────────────\n\
        \                                                                                \n\
        \You interpolated this expression:                                               \n\
        \                                                                                \n\
        \↳ " <> txt0 <> "                                                                \n\
        \                                                                                \n\
        \... which does not have type ❰Text❱ but instead has type:                       \n\
        \                                                                                \n\
        \↳ " <> txt1 <> "                                                                \n"
      where
        txt0 = build expr0
        txt1 = build expr1

 

prettyTypeMessage (CantTextAppend expr0 expr1) = ErrorMessages {..}
  where
    short = "❰++❱ only works on ❰Text❱"

    long =
        "Explanation: The ❰++❱ operator expects two arguments that have type ❰Text❱      \n\
        \                                                                                \n\
        \For example, this is a valid use of ❰++❱:                                       \n\
        \                                                                                \n\
        \                                                                                \n\
        \    ┌────────────────┐                                                          \n\
        \    │ \"ABC\" ++ \"DEF\" │                                                      \n\
        \    └────────────────┘                                                          \n\
        \                                                                                \n\
        \                                                                                \n\
        \Some common reasons why you might get this error:                               \n\
        \                                                                                \n\
        \● You might have thought that ❰++❱ was the operator to combine two lists:       \n\
        \                                                                                \n\
        \                                                                                \n\
        \    ┌────────────────────────┐                                                  \n\
        \    │ [1, 2, 3] ++ [4, 5, 6] │  Not valid                                       \n\
        \    └────────────────────────┘                                                  \n\
        \                                                                                \n\
        \                                                                                \n\
        \  ... but the list concatenation operator is actually ❰#❱:                      \n\
        \                                                                                \n\
        \                                                                                \n\
        \    ┌───────────────────────┐                                                   \n\
        \    │ [1, 2, 3] # [4, 5, 6] │  Valid                                            \n\
        \    └───────────────────────┘                                                   \n\
        \                                                                                \n\
        \                                                                                \n\
        \────────────────────────────────────────────────────────────────────────────────\n\
        \                                                                                \n\
        \You provided this argument:                                                     \n\
        \                                                                                \n\
        \↳ " <> txt0 <> "                                                                \n\
        \                                                                                \n\
        \... which does not have type ❰Text❱ but instead has type:                       \n\
        \                                                                                \n\
        \↳ " <> txt1 <> "                                                                \n"
      where
        txt0 = build expr0
        txt1 = build expr1

prettyTypeMessage (CantListAppend expr0 expr1) = ErrorMessages {..}
  where
    short = "❰#❱ only works on ❰List❱s"

    long =
        "Explanation: The ❰#❱ operator expects two arguments that are both ❰List❱s       \n\
        \                                                                                \n\
        \For example, this is a valid use of ❰#❱:                                        \n\
        \                                                                                \n\
        \                                                                                \n\
        \    ┌───────────────────────┐                                                   \n\
        \    │ [1, 2, 3] # [4, 5, 6] │                                                   \n\
        \    └───────────────────────┘                                                   \n\
        \                                                                                \n\
        \                                                                                \n\
        \────────────────────────────────────────────────────────────────────────────────\n\
        \                                                                                \n\
        \You provided this argument:                                                     \n\
        \                                                                                \n\
        \↳ " <> txt0 <> "                                                                \n\
        \                                                                                \n\
        \... which is not a ❰List❱ but instead has type:                                 \n\
        \                                                                                \n\
        \↳ " <> txt1 <> "                                                                \n"
      where
        txt0 = build expr0
        txt1 = build expr1

prettyTypeMessage (CantAdd expr0 expr1) =
        buildNaturalOperator "+" expr0 expr1

prettyTypeMessage (CantMultiply expr0 expr1) =
        buildNaturalOperator "*" expr0 expr1

prettyTypeMessage (NoDependentTypes expr0 expr1) = ErrorMessages {..}
  where
    short = "No dependent types"

    long =
        "Explanation: The Dhall programming language does not allow functions from terms \n\
        \to types.  These function types are also known as \"dependent function types\"  \n\
        \because you have a type whose value \"depends\" on the value of a term.         \n\
        \                                                                                \n\
        \For example, this is " <> _NOT <> " a legal function type:                      \n\
        \                                                                                \n\
        \                                                                                \n\
        \    ┌─────────────┐                                                             \n\
        \    │ Bool → Type │                                                             \n\
        \    └─────────────┘                                                             \n\
        \                                                                                \n\
        \                                                                                \n\
        \Similarly, this is " <> _NOT <> " legal code:                                   \n\
        \                                                                                \n\
        \                                                                                \n\
        \    ┌────────────────────────────────────────────────────┐                      \n\
        \    │ λ(Vector : Natural → Type → Type) → Vector +0 Text │                      \n\
        \    └────────────────────────────────────────────────────┘                      \n\
        \                 ⇧                                                              \n\
        \                 Invalid dependent type                                         \n\
        \                                                                                \n\
        \                                                                                \n\
        \Your function type is invalid because the input has type:                       \n\
        \                                                                                \n\
        \↳ " <> txt0 <> "                                                                \n\
        \                                                                                \n\
        \... and the output has kind:                                                    \n\
        \                                                                                \n\
        \↳ " <> txt1 <> "                                                                \n\
        \                                                                                \n\
        \... which makes this a forbidden dependent function type                        \n"
      where
        txt0 = build expr0
        txt1 = build expr1

buildBooleanOperator :: Buildable a => Text -> Expr s a -> Expr s a -> ErrorMessages
buildBooleanOperator operator expr0 expr1 = ErrorMessages {..}
  where
    short = "❰" <> txt2 <> "❱ only works on ❰Bool❱s"

    long =
        "Explanation: The ❰" <> txt2 <> "❱ operator expects two arguments that have type ❰Bool❱\n\
        \                                                                                \n\
        \For example, this is a valid use of ❰" <> txt2 <> "❱:                           \n\
        \                                                                                \n\
        \                                                                                \n\
        \    ┌───────────────┐                                                           \n\
        \    │ True " <> txt2 <> " False │                                               \n\
        \    └───────────────┘                                                           \n\
        \                                                                                \n\
        \                                                                                \n\
        \You provided this argument:                                                     \n\
        \                                                                                \n\
        \↳ " <> txt0 <> "                                                                \n\
        \                                                                                \n\
        \... which does not have type ❰Bool❱ but instead has type:                       \n\
        \                                                                                \n\
        \↳ " <> txt1 <> "                                                                \n"
      where
        txt0 = build expr0
        txt1 = build expr1

    txt2 = build operator

buildNaturalOperator :: Buildable a => Text -> Expr s a -> Expr s a -> ErrorMessages
buildNaturalOperator operator expr0 expr1 = ErrorMessages {..}
  where
    short = "❰" <> txt2 <> "❱ only works on ❰Natural❱s"

    long =
        "Explanation: The ❰" <> txt2 <> "❱ operator expects two arguments that have type ❰Natural❱\n\
        \                                                                                \n\
        \For example, this is a valid use of ❰" <> txt2 <> "❱:                           \n\
        \                                                                                \n\
        \                                                                                \n\
        \    ┌─────────┐                                                                 \n\
        \    │ +3 " <> txt2 <> " +5 │                                                    \n\
        \    └─────────┘                                                                 \n\
        \                                                                                \n\
        \                                                                                \n\
        \Some common reasons why you might get this error:                               \n\
        \                                                                                \n\
        \● You might have tried to use an ❰Integer❱, which is " <> _NOT <> " allowed:    \n\
        \                                                                                \n\
        \                                                                                \n\
        \    ┌─────────────────────────────────────────┐                                 \n\
        \    │ λ(x : Integer) → λ(y : Integer) → x " <> txt2 <> " y │  Not valid         \n\
        \    └─────────────────────────────────────────┘                                 \n\
        \                                                                                \n\
        \                                                                                \n\
        \  You can only use ❰Natural❱ numbers                                            \n\
        \                                                                                \n\
        \                                                                                \n\
        \● You might have mistakenly used an ❰Integer❱ literal, which is " <> _NOT <> " allowed:\n\
        \                                                                                \n\
        \                                                                                \n\
        \    ┌───────┐                                                                   \n\
        \    │ 2 " <> txt2 <> " 2 │  Not valid                                           \n\
        \    └───────┘                                                                   \n\
        \                                                                                \n\
        \                                                                                \n\
        \  You need to prefix each literal with a ❰+❱ to transform them into ❰Natural❱   \n\
        \  literals, like this:                                                          \n\
        \                                                                                \n\
        \                                                                                \n\
        \    ┌─────────┐                                                                 \n\
        \    │ +2 " <> txt2 <> " +2 │  Valid                                             \n\
        \    └─────────┘                                                                 \n\
        \                                                                                \n\
        \                                                                                \n\
        \────────────────────────────────────────────────────────────────────────────────\n\
        \                                                                                \n\
        \You provided this argument:                                                     \n\
        \                                                                                \n\
        \↳ " <> txt0 <> "                                                                \n\
        \                                                                                \n\
        \... which does not have type ❰Natural❱ but instead has type:                    \n\
        \                                                                                \n\
        \↳ " <> txt1 <> "                                                                \n"
      where
        txt0 = build expr0
        txt1 = build expr1

    txt2 = build operator

-- | A structured type error that includes context
data TypeError s a = TypeError
    { context     :: Context (Expr s a)
    , current     :: Expr s a
    , typeMessage :: TypeMessage s a
    } deriving (Typeable)

instance (Buildable a, Buildable s, Eq a, Eq s, Pretty a) => Show (TypeError s a) where
    show = Text.unpack . Builder.toLazyText . build

instance (Buildable a, Buildable s, Eq a, Eq s, Pretty a, Typeable a, Typeable s) => Exception (TypeError s a)

instance (Buildable a, Buildable s, Eq a, Eq s, Pretty a) => Buildable (TypeError s a) where
    build (TypeError ctx expr msg)
        =   "\n"
        <>  (   if  Text.null (Builder.toLazyText (buildContext ctx))
                then ""
                else buildContext ctx <> "\n"
            )
        <>  shortTypeMessage msg <> "\n"
        <>  source
      where
        buildKV (key, val) = build key <> " : " <> build val

        buildContext =
                build
            .   Text.unlines
            .   map (Builder.toLazyText . buildKV)
            .   reverse
            .   Dhall.Context.toList

        source = case expr of
            Note s _ -> build s
            _        -> mempty

{-| Newtype used to wrap error messages so that they render with a more
    detailed explanation of what went wrong
-}
newtype DetailedTypeError s a = DetailedTypeError (TypeError s a)
    deriving (Typeable)

instance (Buildable a, Buildable s, Eq a, Eq s, Pretty a) => Show (DetailedTypeError s a) where
    show = Text.unpack . Builder.toLazyText . build

instance (Buildable a, Buildable s, Eq a, Eq s, Pretty a, Typeable a, Typeable s) => Exception (DetailedTypeError s a)

instance (Buildable a, Buildable s, Eq a, Eq s, Pretty a) => Buildable (DetailedTypeError s a) where
    build (DetailedTypeError (TypeError ctx expr msg))
        =   "\n"
        <>  (   if  Text.null (Builder.toLazyText (buildContext ctx))
                then ""
                else buildContext ctx <> "\n"
            )
        <>  longTypeMessage msg <> "\n"
        <>  "────────────────────────────────────────────────────────────────────────────────\n"
        <>  "\n"
        <>  source
      where
        buildKV (key, val) = build key <> " : " <> build val

        buildContext =
                build
            .   Text.unlines
            .   map (Builder.toLazyText . buildKV)
            .   reverse
            .   Dhall.Context.toList

        source = case expr of
            Note s _ -> build s
            _        -> mempty

{-| This function verifies that a custom context is well-formed so that
    type-checking will not loop

    Note that `typeWith` already calls `checkContext` for you on the `Context`
    that you supply
-}
checkContext :: Context (Expr s X) -> Either (TypeError s X) ()
checkContext context =
    case Dhall.Context.match context of
        Nothing -> do
            return ()
        Just (x, v, context') -> do
            let shiftedV       =       Dhall.Core.shift (-1) (V x 0)  v
            let shiftedContext = fmap (Dhall.Core.shift (-1) (V x 0)) context'
            _ <- typeWith shiftedContext shiftedV
            return ()<|MERGE_RESOLUTION|>--- conflicted
+++ resolved
@@ -35,25 +35,14 @@
 import Dhall.Core (Const(..), Chunks(..), Expr(..), Var(..))
 import Dhall.Context (Context)
 
-<<<<<<< HEAD
-import qualified Control.Monad.Trans.State.Strict          as State
-import qualified Data.HashMap.Strict
-=======
 import qualified Data.Foldable
->>>>>>> 404c97d9
 import qualified Data.HashMap.Strict.InsOrd
 import qualified Data.Sequence
 import qualified Data.Set
-<<<<<<< HEAD
-import qualified Data.Text.Lazy                            as Text
-import qualified Data.Text.Lazy.Builder                    as Builder
-import qualified Data.Text.Prettyprint.Doc                 as Pretty
-import qualified Data.Text.Prettyprint.Doc.Render.Terminal as Pretty
-import qualified Data.Vector
-=======
-import qualified Data.Text.Lazy                   as Text
-import qualified Data.Text.Lazy.Builder           as Builder
->>>>>>> 404c97d9
+import qualified Data.Text.Lazy                        as Text
+import qualified Data.Text.Lazy.Builder                as Builder
+import qualified Data.Text.Prettyprint.Doc             as Pretty
+import qualified Data.Text.Prettyprint.Doc.Render.Text as Pretty
 import qualified Dhall.Context
 import qualified Dhall.Core
 import qualified Dhall.Diff
